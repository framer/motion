--- conflicted
+++ resolved
@@ -98,13 +98,9 @@
 }
 
 interface PanSessionOptions {
-<<<<<<< HEAD
     transformPagePoint?: TransformPoint,
+    contextWindow?: (Window & typeof globalThis) | null
     dragSnapToOrigin?: boolean
-=======
-    transformPagePoint?: TransformPoint
-    contextWindow?: (Window & typeof globalThis) | null
->>>>>>> b4f30034
 }
 
 interface TimestampedPoint extends Point {
@@ -151,26 +147,21 @@
     private removeListeners: Function
 
     /**
-<<<<<<< HEAD
      * For determining if an animation should resume after it is interupted
      * 
      * @internal
      */
     private dragSnapToOrigin: boolean
-=======
+    
+    /**
      * @internal
      */
     private contextWindow: PanSessionOptions["contextWindow"] = window
->>>>>>> b4f30034
 
     constructor(
         event: PointerEvent,
         handlers: Partial<PanSessionHandlers>,
-<<<<<<< HEAD
-        { transformPagePoint, dragSnapToOrigin = false }: PanSessionOptions = {},
-=======
-        { transformPagePoint, contextWindow }: PanSessionOptions = {}
->>>>>>> b4f30034
+        { transformPagePoint, contextWindow, dragSnapToOrigin = false }: PanSessionOptions = {}
     ) {
         // If we have more than one touch, don't start detecting this gesture
         if (!isPrimaryPointer(event)) return
