{
    "name": "framer-motion",
    "version": "0.3.3",
    "main": "dist/framer-motion.cjs.js",
    "module": "dist/framer-motion.es.js",
    "types": "dist/index.d.ts",
    "author": "Framer Motion",
    "license": "MIT",
    "scripts": {
        "test": "yarn test-client && yarn test-server",
        "test-client": "jest --coverage --config jest.config.json",
        "test-server": "jest --config jest.config.ssr.json",
        "watch": "jest --watch --coverage --coverageReporters=lcov",
        "prettier": "prettier ./src/* --write",
        "build": "rollup -c && make api && yarn measure",
        "prepublishOnly": "yarn test && yarn build",
        "measure": "gzip -c dist/framer-motion.js | wc -c"
    },
    "peerDependencies": {
        "react": "^16.7",
        "react-dom": "^16.7"
    },
    "devDependencies": {
        "@types/jest": "^23.3.9",
        "@types/node": "^10.12.9",
        "@types/react": "^16.7.6",
        "@types/react-dom": "^16.0.9",
        "@types/styled-components": "^4.1.0",
        "cache-loader": "^1.2.5",
        "convert-tsconfig-paths-to-webpack-aliases": "^0.9.2",
        "fork-ts-checker-webpack-plugin": "^0.4.15",
        "husky": "^1.1.4",
        "jest": "^23.6.0",
        "jest-dom": "^2.1.1",
        "jest-junit": "^5.2.0",
        "lint-staged": "^8.0.4",
        "prettier": "^1.15.2",
        "progress-bar-webpack-plugin": "^1.11.0",
        "react": "16.8",
        "react-dev-utils": "^6.1.1",
        "react-dom": "16.8",
        "react-testing-library": "^5.3.0",
        "rollup": "^0.67.3",
        "rollup-plugin-commonjs": "^9.2.0",
        "rollup-plugin-node-resolve": "^3.4.0",
        "rollup-plugin-replace": "^2.1.0",
        "rollup-plugin-typescript2": "^0.18.0",
        "rollup-plugin-uglify": "^6.0.0",
        "styled-components": "^4.1.1",
        "ts-jest": "^23.10.4",
        "ts-loader": "^5.3.0",
        "tslint": "^5.11.0",
        "tslint-microsoft-contrib": "^5.2.1",
        "typescript": "^3.1.6",
        "webpack": "^4.25.1",
        "webpack-cli": "^3.1.2",
        "webpack-dev-server": "^3.1.10"
    },
    "dependencies": {
        "@emotion/is-prop-valid": "^0.7.3",
        "@microsoft/api-extractor": "^7",
        "@popmotion/popcorn": "^0.3.1",
        "framesync": "^4.0.2",
        "hey-listen": "^1.0.5",
        "popmotion": "^8.6.2",
        "style-value-types": "^3.0.7",
        "stylefire": "2.4.0"
    },
    "husky": {
        "hooks": {
            "pre-commit": "lint-staged"
        }
    },
    "lint-staged": {
        "*.{ts,tsx}": [
            "prettier --write",
            "git add"
        ]
<<<<<<< HEAD
    },
    "jest": {
        "preset": "ts-jest",
        "rootDir": "src",
        "collectCoverageFrom": [
            "**/*.{js,jsx,ts,tsx}",
            "!**/node_modules/**",
            "!**/__tests__/**"
        ],
        "coverageDirectory": "<rootDir>/../coverage",
        "setupTestFrameworkScriptFile": "<rootDir>/../jest.setup.ts",
        "testMatch": [
            "**/__tests__/**/*.test.(js|ts)?(x)"
        ],
        "globals": {
            "ts-jest": {
                "diagnostics": {
                    "warnOnly": true
                }
            }
        }
    },
    "tsdoc": {
        "tsdocFlavor": "AEDoc"
=======
>>>>>>> 89270259
    }
}<|MERGE_RESOLUTION|>--- conflicted
+++ resolved
@@ -76,32 +76,5 @@
             "prettier --write",
             "git add"
         ]
-<<<<<<< HEAD
-    },
-    "jest": {
-        "preset": "ts-jest",
-        "rootDir": "src",
-        "collectCoverageFrom": [
-            "**/*.{js,jsx,ts,tsx}",
-            "!**/node_modules/**",
-            "!**/__tests__/**"
-        ],
-        "coverageDirectory": "<rootDir>/../coverage",
-        "setupTestFrameworkScriptFile": "<rootDir>/../jest.setup.ts",
-        "testMatch": [
-            "**/__tests__/**/*.test.(js|ts)?(x)"
-        ],
-        "globals": {
-            "ts-jest": {
-                "diagnostics": {
-                    "warnOnly": true
-                }
-            }
-        }
-    },
-    "tsdoc": {
-        "tsdocFlavor": "AEDoc"
-=======
->>>>>>> 89270259
     }
 }