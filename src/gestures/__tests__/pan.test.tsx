import * as React from "react"
import { motion } from "../../"
<<<<<<< HEAD
import { render } from "@testing-library/react"
import {
    MockDrag,
    drag,
    frame,
    deferred,
} from "../../behaviours/__tests__/utils"
=======
import { render } from "../../../jest.setup"
import { MockDrag, asyncDrag } from "../../behaviours/__tests__/utils"
import sync from "framesync"
>>>>>>> 1d4a513f

describe("pan", () => {
    test("pan handlers aren't frozen at pan session start", async () => {
        let count = 0
        const onPanEnd = deferred()
        const Component = () => {
            const [increment, setIncrement] = React.useState(1)
            return (
                <MockDrag>
                    <motion.div
                        onPanStart={() => {
                            count += increment
                            setIncrement(2)
                        }}
                        onPan={() => (count += increment)}
                        onPanEnd={() => {
                            count += increment
                            onPanEnd.resolve()
                        }}
                    />
                </MockDrag>
            )
        }

        const { container, rerender } = render(<Component />)
        rerender(<Component />)

        const pointer = await drag(container.firstChild).to(100, 100)
        await frame.postRender()
        await pointer.to(50, 50)
        await frame.postRender()
        pointer.end()
        await onPanEnd.promise

        expect(count).toBe(10)
    })
})<|MERGE_RESOLUTION|>--- conflicted
+++ resolved
@@ -1,18 +1,12 @@
 import * as React from "react"
 import { motion } from "../../"
-<<<<<<< HEAD
-import { render } from "@testing-library/react"
+import { render } from "../../../jest.setup"
 import {
     MockDrag,
     drag,
     frame,
     deferred,
 } from "../../behaviours/__tests__/utils"
-=======
-import { render } from "../../../jest.setup"
-import { MockDrag, asyncDrag } from "../../behaviours/__tests__/utils"
-import sync from "framesync"
->>>>>>> 1d4a513f
 
 describe("pan", () => {
     test("pan handlers aren't frozen at pan session start", async () => {
