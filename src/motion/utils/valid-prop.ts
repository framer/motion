import { gestureProps } from "../features/gestures"
import { MotionProps } from "../types"

/**
 * A list of all valid MotionProps.
 *
 * @internalremarks
 * This doesn't throw if a `MotionProp` name is missing - it should.
 */
const validMotionProps = new Set<keyof MotionProps>([
    "initial",
    "animate",
    "exit",
    "style",
    "variants",
    "transition",
    "transformTemplate",
    "transformValues",
    "custom",
    "inherit",
    "layout",
    "layoutId",
    "onLayoutAnimationComplete",
    "onViewportBoxUpdate",
    "onAnimationStart",
    "onAnimationComplete",
    "onUpdate",
    "onDragStart",
    "onDrag",
    "onDragEnd",
    "onMeasureDragConstraints",
    "onDirectionLock",
    "onDragTransitionEnd",
    "drag",
    "dragControls",
    "dragListener",
    "dragConstraints",
    "dragDirectionLock",
    "_dragX",
    "_dragY",
    "dragElastic",
    "dragMomentum",
    "dragPropagation",
    "dragTransition",
    "whileDrag",
<<<<<<< HEAD
    "onHoverEnd",
    "onHoverStart",
    "whileFocus",
    "onFocusStart",
    "onFocusEnd",
=======
    ...gestureProps,
>>>>>>> cf61f8fd
])

/**
 * Check whether a prop name is a valid `MotionProp` key.
 *
 * @param key - Name of the property to check
 * @returns `true` is key is a valid `MotionProp`.
 *
 * @public
 */
export function isValidMotionProp(key: string) {
    return validMotionProps.has(key as keyof MotionProps)
}<|MERGE_RESOLUTION|>--- conflicted
+++ resolved
@@ -43,15 +43,7 @@
     "dragPropagation",
     "dragTransition",
     "whileDrag",
-<<<<<<< HEAD
-    "onHoverEnd",
-    "onHoverStart",
-    "whileFocus",
-    "onFocusStart",
-    "onFocusEnd",
-=======
     ...gestureProps,
->>>>>>> cf61f8fd
 ])
 
 /**
