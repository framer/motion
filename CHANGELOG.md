--- conflicted
+++ resolved
@@ -4,19 +4,11 @@
 
 Undocumented APIs should be considered internal and may change without warning.
 
-<<<<<<< HEAD
-## [11.3.6] 2024-07-16
-
-### Fixed
-
--   Call `invalidate` from `@react-three/fiber` when updaging values in framer-motion-3d, this is required to support on demand rendering
-=======
 ## [11.3.6] 2024-07-17
 
 ### Changed
 
 -   Minor performance improvements for layout animations.
->>>>>>> 776d8ca7
 
 ## [11.3.5] 2024-07-16
 
