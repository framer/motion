# Changelog

Framer Motion adheres to [Semantic Versioning](http://semver.org/).

<<<<<<< HEAD
=======
## [3.1.4] 2020-01-05

### Fixed

-   Blocking layout animations to/from zero bounding boxes.

>>>>>>> 1c45f66b
## [3.1.3] 2020-01-04

### Fixed

<<<<<<< HEAD
-   `onTapCancel` now fires correctly on touch screens.
=======
-   Fixed types for `pathSpacing` and `pathOffset`.
>>>>>>> 1c45f66b

## [3.1.2] 2020-01-04

### Fixed

-   `snapToCursor` respects drag axis.

## [3.1.1] 2020-12-18

### Updated

-   Updated dependencies.

## [3.1.0] 2020-12-18

### Added

-   `whileFocus`

## [3.0.1] 2020-12-18

### Fixed

-   Error when mixing `initial={false}` and `animate={controls}`.

## [3.0.0] 2020-12-16

### Added

-   `whileDrag`
-   Adding Safari-prefixed `userSelect` css to draggable elements.
-   `whileHover`, `whileTap` and `exit` all now accept variant lists.

### Changed

-   New behaviour for when values are removed from animation props (`animate`, `whileHover`, `exit` etc). The value will be searched for in active props of a lower priority running (`style` <- `animate` <- `whileHover` <- `whileTap` <- `whileDrag` <- `exit`). This may introduce subtle behavioural changes, hence the major.

### Removed

-   The deprecated `useInvertedScale` hook. Use the `layout` prop instead.
-   The deprecated `yoyo`, `flip` and `loop` options. Use `repeat` and `repeatType` options instead.

### Fixed

-   Correctly applying `transform` on SVG elements.
-   Lazy-initialising viewport scroll, VisualElement.axisProgress, and reduced motion `MotionValue`s, for increased startup performance.
-   Improved measurement scheduling for `drag` components and nested `AnimateSharedLayout` trees.
-   Robust calculation of `treeScale`.

## [2.9.5] 2020-11-16

### Added

-   Updating `package.json` to be compatible with React 17.

## [2.9.4] 2020-10-21

### Added

-   Exporting internal API `startVisualElementAnimation` for use in Framer.

## [2.9.3] 2020-10-19

### Added

-   Exporting `Target` type.

## [2.9.2] 2020-10-19

### Fixed

-   Over-eager variant propagation.

## [2.9.1] 2020-10-12

### Fixed

-   Reverting `matchMedia` listener to legacy `addListener` to fix in Safari.

## [2.9.0] 2020-10-12

### Added

-   Refactor has reduced complete bundle size to 27kb and `m` component bundle size to 12.5kb.

### Fixed

-   Removing whitespace from resolved CSS variables.

## [2.8.0] 2020-10-09

### Added

-   `animate` function for low-level single `MotionValue` or arbitrary value animations.

## [2.7.8] 2020-10-07

### Changed

-   Reverting previous behaviour to allow manual triggering of updating drag constraints via `useDragControls`.

## [2.7.8] 2020-10-07

### Changed

-   If `dragConstraints` is set to a ref on a non-draggable component, we resolve the constraints on mount in order to pass them to `onMeasureDragConstraints`.

## [2.7.7] 2020-10-01

### Fixed

-   `duration` and `bounce` are now overridden by `damping`, `stiffness`, and `mass`. This fixes an issue in Framer where legacy transitions were breaking.

## [2.7.6] 2020-09-29

### Fixed

-   When a `transform` is provided to `style` as a `MotionValue` and then replaced with a number on a subsequent render, we create a new `MotionValue` for it.

## [2.7.5] 2020-09-26

### Fixed

-   Manually setting a `from` in `transition`.

## [2.7.4] 2020-09-26

### Fixed

-   Blocks propagation of variants from parent if a component's `animate` prop is set to `AnimationControls`. `inherit` can be used to force inheritence `true` or `false`.

## [2.7.3] 2020-09-25

### Fixed

-   Blocks touch viewport scrolling from draggable components on a per-axis basis.
-   Reinstating `sideEffects: false` now that the `blockViewportScroll` method has been removed.

## [2.7.2] 2020-09-24

### Added

-   `createDomMotionComponent` for legacy browser support.

## [2.7.1] 2020-09-23

### Fixed

-   Reverting `sideEffects: false`, as viewport touch scroll blocking is a side effect.

## [2.7.0] 2020-09-23

### Added

-   Duration-based springs.

## [2.6.15] 2020-09-18

### Fix

-   Fixing dynamic type imports in generated types.

## [2.6.14] 2020-09-18

### Fix

-   No longer unsetting transform motion values from `style` if their current value is `0`.
-   Correct `useDomEvent` types to allow any `EventTarget`.
-   Fix memory leak error in `AnimatePresence`.

### Change

-   Added `sideEffects: false` to `package.json`.
-   Added `bundlesize` bundle budgeting.

## [2.6.13] 2020-09-12

### Fix

-   `drag` + `layout` components no longer reset position to center.

## [2.6.12] 2020-09-11

### Change

-   Reduced full bundle size by 0.8kb by replacing `import * from "popmotion"` with a named map of specifically just the easing functions.

## [2.6.11] 2020-09-11

### Fixed

-   Reinstating default keyframes duration of `0.8` seconds.

## [2.6.10] 2020-09-10

### Fixed

-   `dragElastic={0}` gesture end animations now work correctly.

## [2.6.9] 2020-09-09

### Fixed

-   Ensure `AnimatePresence` children re-render when children exit.

## [2.6.8] 2020-09-08

### Fixed

-   Ensure useTransform uses the latest handler.

## [2.6.7] 2020-09-08

### Added

-   Scale correction for `borderRadius` and `boxShadow` found in `style`.
-   Fixed conflict between `initial` and `style`. `initial` will now take precedence on initial render.
-   Support for CSS variables in scale-corrected `boxShadow` styles.

## [2.6.6] 2020-09-03

### Fixed

-   Correctly mapping `times` option to Popmotion's `offset`.

## [2.6.5] 2020-08-28

### Changed

-   Tweaked `restSpeed` defaults for smoother halting of physical (px) springs.

### Fixed

-   Critical-damped spring equations in Popmotion.

## [2.6.4] 2020-08-28

### Fixed

-   Forcing array targets to use keyframes animations.

## [2.6.3] 2020-08-27

### Fixed

-   Coercion to type `auto`.

## [2.6.2] 2020-08-26

### Fixed

-   Fixing detection of transition definitions and application of default transitions.
-   When animating to/from `0` and a unit type, `0` will be coerced to that unit type rather than needing unit conversion via DOM measurement.

## [2.6.1] 2020-08-26

### Fixed

-   Updating `useDragControls` documentation to reflect that triggering events should be `usePointerDown`, as mouse events work differently on touch screens.
-   `AnimatePresence.custom` is passed throughout the tree for all exit variants.
-   Animating the `viewBox` attribute of `svg` elements now correctly sets the `viewBox` attribute instead of `view-box`.

### Upgrade

-   Typescript 4.

## [2.6.0] 2020-08-24

### Fixed

-   Reverting relative `dragConstraints` resolution that was erroneously changed in `2.1.3`.

## [2.5.5] 2020-08-20

### Fixed

-   Tweaked `restDelta` in `popmotion@9.0.0-rc.7` for smoother `opacity` transitions.

## [2.5.4] 2020-08-20

### Fixed

-   Fixed jumpy drag transitions resulting from existing animations not being correctly stopped.

## [2.5.3] 2020-08-20

### Fixed

-   Improved velocity check for underdamped springs.

## [2.5.2] 2020-08-20

### Fixed

-   Drag transitionEnd conflicting with layout animations.

## [2.5.1] 2020-08-18

### Fixed

-   Occasional glitchy movement with `type: "spring"` and `repeatType: "mirror"`

## [2.5.0] 2020-08-18

### Added

-   New repeat syntax
-   Support for repeated springs

### Fixed

-   Fixed support for `null` in keyframes animations.
-   Fixed `delay` propagation.

## [2.4.3] 2020-08-18

### Changed

-   Upgrading to Popmotion 9 RC.

## [2.4.1] 2020-08-12

### Fixed

-   Adding defensive check for `visualElement.box` in `MeasureLayout`.

## [2.4.0] 2020-08-12

### Added

-   Upgraded `useTransform` to accept multiple `MotionValue`s.
-   Support for `transformPerspective` style.
-   Internal: `_dragX` and `_dragY` external `MotionValue` targets for drag gesture.
-   Internal: Support for rotate in `AnimateSharedLayout` within Framer.
-   Internal: `onViewportBoxUpdate`, `onLayoutMeasure` and `onLayoutUpdate` event handlers added to `HTMLVisualElement`.

### Fixed

-   Fixed `AnimateSharedLayout` within React `17.0.0-rc.0`.
-   Drag now works directly on `x` and `y` transforms unless `layout` or `layoutId` are also set.

### Changed

-   Marked `useInvertedScale` as deprecated.

## [2.3.0] 2020-07-28

### Added

-   `useMotionTemplate`, a hook for combining MotionValues using a string template literal.

## [2.2.0] 2020-07-27

### Added

-   `m` component is a lightweight, featureless version of the `motion` component.
-   `MotionConfig` is used to dynamically provide features to `m` components via context.

## [2.1.4] 2020-07-24

### Added

-   Drag Cypress test suite.

### Fixed

-   Application of relative drag constraints.
-   User-set transforms were only updating when layout transforms updated.
-   Fixing drag on SVG components.

## [2.1.3] 2020-07-23

### Fixed

-   HSLA interpolation when either HSLA contains a decimal.
-   Whitespace-syntax color support.
-   `onLayoutAnimationComplete` now firing correctly.

## [2.1.2] 2020-07-22

### Fixed

-   Respecting `transformTemplate` for layout animations.
-   Fixed `this.box is undefined` errors.

### Changed

-   Internal refactoring to improve tree-shaking and allow for dynamic feature injection.

## [2.1.1] 2020-07-20

### Fixed

-   Performance improvements to layout delta calculations.

## [2.1.0] 2020-07-17

### Added

-   `layout="position"` for position-only layout animations.

## [2.0.1] 2020-07-16

### Fixed

-   Fixed issue with draggable components staying stuck when they're getting render-thrashed.

## [2.0.0] 2020-07-15

### Added

-   `layout` prop for automatic layout animations.
-   `AnimateSharedLayout` and `layoutId` for shared layout animations.
-   `onMeasureDragConstraints` prop that fires when `dragConstraints` are measured.
-   `useIsPresent`, a read-only version of `usePresence`.
-   Allow `dragConstraints` to be a ref that is smaller than the draggable element.

### Removed

-   `positionTransition` and `layoutTransition` props (use `layout={true}` instead).
-   `Point` type in favour of `Point2D`.
-   `useAnimatedState`: Moved to Framer library.
-   `dragOriginX`, `dragOriginY` props.
-   `stylefire` as a dependency.

### Fixed

-   Removing a `MotionValue` from `style` now correctly unsets it from the element.

### Changed

-   Using `Proxy` to generate `motion` components. This saves ~0.5kb from the bundle size and ensures compatibility with all DOM elements and Web Components.
-   `x` and `y` transform values won't change as a result of a drag gesture as this now works via layout projection.
-   Drag events now report `point` as the pointer relative to the viewport, in line with other pointer events.
-   Changed build process and using Terser for uglification. Reduces bundle size by ~1.2kb. ([@stokesman](https://github.com/stokesman) in [#596](https://github.com/framer/motion/pull/596))

## [1.11.1] 2020-06-16

### Fixed

-   Using `useIsomorphicEffect` for `useElementScroll` and `useViewportScroll`.([@thebuilder](https://github.com/thebuilder) in [#592](https://github.com/framer/motion/pull/592))

## [1.11.0] 2020-05-15

### Added

-   Added a `useElementScroll` hook that allows the creation of scroll motion values for HTML elements. ([@souporserious](https://github.com/souporserious) in [#195](https://github.com/framer/motion/pull/195))

## [1.10.3] 2020-03-23

### Fix

-   Replacing the functionality of `DragControls` `e.preventDefault()` with CSS and HTML attributes. ([@inventingwithmonster](https://github.com/inventingwithmonster) in [#495](https://github.com/framer/motion/pull/495))

## [1.10.2] 2020-03-23

### Fix

-   Fixing `PresenceChild` losing correct count of exiting children if it re-renders. ([@inventingwithmonster](https://github.com/inventingwithmonster) in [#490](https://github.com/framer/motion/pull/490))

### Changed

-   Removed developer warning when using `usePresence` outside of an `AnimatePresence` block.

## [1.10.1] 2020-03-23

### Fix

-   Fixing `AnimatePresence` children not re-rendering when their exiting siblings have been removed from the tree (which broke siblings `positionTransition` and `layoutTransition`). ([@inventingwithmonster](https://github.com/inventingwithmonster) in [#489](https://github.com/framer/motion/pull/489))
-   Adding `null` check for `getTranslateFromMatrix` ([@JoyalJoyMadeckal](https://github.com/JoyalJoyMadeckal) in [#482](https://github.com/framer/motion/pull/482))

## [1.10.0] 2020-03-19

### Added

-   `AnimatePresence` now supports multiple `usePresence` children within a given sub-tree.

## [1.9.1] 2020-03-06

### Fixed

-   Ensuring drag momentum animations happen on `_dragValueX` and `_dragValueY` if provided. ([@inventingwithmonster](https://github.com/inventingwithmonster) in [#473](https://github.com/framer/motion/pull/473))

## [1.9.0] 2020-03-02

### Added

-   `usePresence` hook. ([@inventingwithmonster](https://github.com/inventingwithmonster) in [#473](https://github.com/framer/motion/pull/473))
-   `repository` field in `package.json`. ([@iamstarkov](https://github.com/iamstarkov) in [#469](https://github.com/framer/motion/pull/469))

## [1.8.4] 2020-02-05

### Added

-   `dragListener` prop to disable drag event listeners.

## [1.8.3] 2020-01-28

### Added

-   Updated documentation for `DragControls.start`.

## [1.8.2] 2020-01-28

### Downgrade

-   Downgraded `api-extractor` to `@7.3` as `7.7.7` broke `Method` name indexing.

## [1.8.1] 2020-01-28

### Added

-   Updated documentation for `useDragControls`.

## [1.8.0] 2020-01-27

### Added

-   `useDragControls` allows imperative initiation of a drag gesture.

## [1.7.3] 2020-01-24

### Fixed

-   Updated `transformTemplate` to provide an empty string if all transform values are default.

## [1.7.2] 2020-01-20

### Fixed

-   Changed definition of `staggerDirection` from `1 | -1` to `number` to reduce the need for casting externally-defined types.

## [1.7.1] 2020-01-20

### Added

-   Added support for `TargetResolver` in `exit` types.

### Fixed

-   Filtering `onAnimationStart` from forwarded props.

## [1.7.0] 2019-12-12

### Added

-   Support for `prefers-reduced-motion` via the `useReducedMotion` hook.

## [1.6.18] 2019-12-10

### Fixed

-   Various `StrictMode`-related bugs including `layoutTransition` origin calculation.
-   Only applying drag constraints during a `useEffect` to allow render-triggered animations a chance to start (thereby blocking the application of constraints).

## [1.6.17] 2019-11-21

### Added

-   `controls.set` can now accept a function that will resolve once for each child.

## [1.6.16] 2019-11-21

### Fixes

-   Fixing `ref` hydration in `useLayoutEffect`. (Note: This release effectively reverts `1.6.10`. Each child of `AnimatePresence` with a unique `key` should be given a unique `ref`).
-   Moving callback ref mutation in `use-drag` and `use-pan-gesture` to a `useEffect`.

## [1.6.15] 2019-10-24

### Added

-   Quick start section to README.

## [1.6.14] 2019-10-14

### Fix

-   Making position change detection more intelligent.

## [1.6.13] 2019-10-14

### Fix

-   Fixing undefined `this.props` error for `AnimatePresence.exitBeforeEnter`.

## [1.6.12] 2019-10-10

### Fix

-   Support strings in `motion.custom` for Web Component support.

## [1.6.11] 2019-10-09

### Fix

-   Inconsistency in handling `x`/`y` between SVG and HTML. Now always a shorthand for `translateX` and `translateY`.

## [1.6.10] 2019-10-09

### Fix

-   Fixing the use of externally-provided `ref`s with single-child `AnimatePresence` components.

## [1.6.9] 2019-10-08

### Fix

-   Exit variant propagation.
-   Cancelling exit animations.

## [1.6.8] 2019-10-02

### Fix

-   Fixed exit animation when `animate={useAnimation()}`.
-   Fixed exit animations when another animation is playing concurrently and finishes first.
-   Upgrade `stylefire@6.0.11` to fix `clipPath` in Webkit.
-   Allow `motion.custom` to accept custom prop types.
-   Support clicks within draggable components on iOS Safari.
-   Making `inherit` public API.

## [1.6.7] 2019-08-30

### Fix

-   Restoring React-style behaviour for transform `style` properties when a component `isStatic`.

## [1.6.6] 2019-08-29

### Fix

-   Adding `@emotion/is-prop-valid` as an optional dependency to ensure we filter out arbitrary props passed along by Emotion and Styled Components.

## [1.6.5] 2019-08-27

### Fix

-   Value-specific `delay`.

## [1.6.4] 2019-08-27

### Upgrade

-   `stylefire@6.0.10`

## [1.6.3] 2019-08-19

### Fixed

-   Ensuring `onDragEnd` always fires after if `onDragStart` fired.

## [1.6.2] 2019-08-14

### Fixed

-   Invalid property in SVGs.

## [1.6.1] 2019-08-12

### Fixed

-   Making `useInvertedScale` public and changing const to function.

## [1.6.0] 2019-08-12

### Added

-   `layoutTransition`
-   `EventInfo` now passed as second argument to `onHoverStart` and `onHoverEnd`.
-   `useDomEvent` hook for attaching events directly to an `Element`.

### Fixed

-   Simplifying event system.
-   Applying values in `animate.transitionEnd` if not initial animation.
-   Made drag constraints only apply if a value isn't animating.
-   Don't throw error if `useInvertedScale` is provided arguments.

## [1.5.0] 2019-08-02

### Added

-   `useInvertedScale` for inverting parent scales.

## [1.4.2] 2019-07-31

### Fixed

-   `positionTransition` on exiting components within `AnimatePresence`.

## [1.4.1] 2019-07-30

### Fixed

-   Pan and drag gestures with `PointerEvent`.

## [1.4.0] 2019-07-29

### Added

-   `AnimatePresence.exitBeforeEnter`.
-   Added explicit support for custom components as children of `AnimatePresence`.

### Fixed

-   Fixing issue with drag constraints (ref-based) being reset, while dragging, on unrelated parent component updates.
-   Updated rollup config to list `tslib` as an external dependency.
-   Ensuring unmounting components don't call `onAnimationComplete`.
-   Adding error message when no initial value is set, or can be read or inferred.
-   Ensuring color alpha is always within bounds.
-   Ensuring variants propagate on unmount.

## [1.3.0] 2019-07-24

-   Added `onAnimationStart`.

### Fixed

## [1.2.6] 2019-07-23

### Fixed

-   Make sure `select`, `input`, `textarea` loose focus when blocking default behaviour in a draggable element.

## [1.2.5] 2019-07-23

### Fixed

-   Value type conversion for currently-hidden elements.
-   Fixing unit type conversions when non-positional transforms are applied.
-   Fixing variant propagation via `useAnimation()` when the parent component has no `variants` prop set.
-   Fixing unsetting `whileHover` and `whileTap` if they contain `transitionEnd` values.
-   Child components within variant trees now animate to `animate` as set by their parent.
-   Checking animation props for array variants as well as strings.
-   If unencountered value is animated, first attempt to extract an initial value from keyframes definition. Also upgrading `stylefire` to gracefully handle transform requests.

## [1.2.4] 2019-07-15

### Added

-   `isValidMotionProp` function.

### Fixed

-   Improving types for `SVGTextElement` components.

## [1.2.3] 2019-07-11

### Fixed

-   Don't load `positionTransition` functionality component server-side.
-   In development mode, ensuring all child keys are unique.

## [1.2.2] 2019-07-11

### Upgrade

-   Typescript to `3.5`.

## [1.2.1] 2019-07-10

### Fixed

-   Removing re-entering children from exiting list in `AnimatePresence`.

## [1.2.0] 2019-07-09

### Added

-   Supporting `positionTransition` as a function that resolves when the component has moved.
-   Adding `dragOriginX` and `dragOriginY` props.

### Fixed

-   Excluding `positionTransition` from SVG type.

## [1.1.4] 2019-07-08

### Updated

-   Exporting `AnimatePresenceProps`.

## [1.1.3] 2019-07-08

### Fixed

-   Fixing `positionTransition` on server-side.

## [1.1.2] 2019-07-08

### Fixed

-   Upgrade to `AnimatePresence` algo.

## [1.1.1] 2019-07-05

### Changed

-   Moving UMD global from `FramerMotion` to `Motion`.
-   Removed `@emotion/is-valid-prop`, saving ~1.9kb from bundle.
-   Using a slimmed-down version of Popmotion, saving ~3kb from bundle.
-   Removing `async` markers, saving ~0.7kb from bundle.

### Fixed

-   Cancelling `drag` and `pan` gestures on component unmount.
-   Previously unseen props in `animate` animate correctly.
-   Fixing reading SVG attributes from DOM.
-   Fixed unit type conversion not working with previously-undefined values.
-   Calling `onAnimationComplete` when `while` overrides are unset.
-   Preventing initial animation if `animate` is a map of props and `initial={false}`. This went previously unseen as both values were equivalent, but `onAnimationComplete` would fire on mount.

## [1.1.0] 2019-07-03

### Added

-   `AnimatePresence` component for controlling mount/unmount animations.
-   `positionTransition` prop for animating when the layout of a component changes.

## [1.0.5] 2019-07-02

### Fixed

-   Fixing SVG path props.

## [1.0.4] 2019-07-01

### Fixed

-   Moving SVG path props to `MotionStyle` type.
-   Changing `MakeMotion` to accept either `MotionValue<string>` OR `MotionValue<number>`.

## [1.0.3] 2019-07-01

### Fixed

-   Moving `dragConstraints` to a ref if a component re-renders mid gesture.
-   Only applying `dragConstraints` on render if component isn't currently dragging.

## [1.0.2] 2019-06-28

### Fixed

-   Making `when` type more permissive for passing in implicitly typed, pre-defined `variants`.
-   Not blocking default browser behaviour when dragging is initiated on draggable element's `select`, `input`, `textarea` elements.

## [1.0.1] 2019-06-27

### Fixed

-   Fixing `useSpring` unsubscriptions.

## [1.0.0] 2019-06-26

### Added

-   Improved SVG support.

## [0.20.2] 2019-06-20

### Fixed

-   Ensuring each `MotionValue` receives one `MotionValuesMap` update subscriber.

## [0.20.1] 2019-06-20

### Fixed

-   Adding `x`/`y` `MotionValue`s to the `useDrag` dependency list.
-   Ensure hover events only fire as a result of mouse interactions.

## [0.20.0] 2019-06-18

### Feature

-   Allowing SVG `motion` components to accept `MotionValue`s via attributes.
-   Adding SVG attribute types to `Target`.

## [0.19.2] 2019-06-13

### Fixed

-   Detecting `originZ` as a `transform-origin` value.

## [0.19.1] 2019-06-13

### Added

-   `initial={false}` to shadow contents of `animate` thereby disabling on mount animation.
-   `AnimationControls.set` for imperative setting of values.

### Fixed

-   Resolve animations only after a defined `delay` to ensure `velocity` is only resolved as an animation begins on a value.

## [0.19.0] 2019-06-13

### Upgraded

-   `stylefire@5.0.0` - Changes `originX`/`Y` default to `"50%"`.

## [0.18.6] 2019-06-13

### Added

-   Production and prototype environment-specific tsdocs.

## [0.18.5] 2019-06-07

### Fixed

-   Properly cleaning up event listeners in tap gesture.
-   Only starting pan gesture when pointer has moved more than one point.
-   Applying `transformPagePoint` to `dragConstraints` when it's a `RefObject<Element>` to ensure it works in scaled environments.
-   Fixing `dragElastic` behaviour when `dragMomentum={false}`.

## [0.18.4] 2019-05-30

### Fixed

-   Preventing default browser behaviours on draggable elements.

## [0.18.3] 2019-05-30

### Fixed

-   Fixing drag when a multitouch gesture starts.

## [0.18.2] 2019-05-22

### Fixed

-   Application of `delay`.

## [0.18.1] 2019-05-21

### Fixed

-   Fixed regex detection for fallbacks containing a decimal.

## [0.18.0] 2019-05-21

### Added

-   `dragConstraints` can now be set as a `React.RefObject`.

### Fixed

-   Support CSS variables with metadata
-   Fixing circular CSS dependencies

## [0.17.2] 2019-05-15

### Fixed

-   Even if a `motion` component **wasn't** inheriting variant changes, it'd still register with its parent, meaning it'd be considered during stagger duration calculations.
-   Only firing `onDragEnd` if dragging has actually happened.

## [0.17.1] 2019-05-13

### Fixed

-   `dragTransition` now listed as a `useDraggable` dependency.

## [0.17.0] 2019-05-09

### Added

-   Experimental `useAnimatedState` Hook for animating arbitrary values.

## [0.16.11] 2019-05-08

### Fixed

-   Disabling the animation of `zIndex`.
-   Making components without variants or animation-controlling props invisible to `staggerChildren`.

## [0.16.10] 2019-05-07

### Updated

-   API

### Fixed

-   Variant propagation when rerendering children

## [0.16.9] 2019-05-07

### Fixed

-   Using `transition` and `transitionEnd` as direct values on the `animate` prop on subsequent renders.
-   Rounding `zIndex`.
-   `AnimationControls.start` now accepts the same `AnimationDefinition` as `ValueAnimationControls.start`.

## [0.16.8] 2019-05-06

### Fixed

-   Cancelling pan gesture when the move events have no mouse button.

## [0.16.7] 2019-05-06

### Fixed

-   Fixing propagation of unsetting variant overrides.
-   Making variant inheritance more permissive.

## [0.16.6] 2019-05-02

### Fixed

-   Improved handling of attempting to animate between non-animatable and animatable values.

## [0.16.5] 2019-05-01

### Added

-   Adds array and object support to `transform`.

### Fixed

-   Makes boxShadow and other complex value type support more robust.
-   Fixing overwriting `transform`.

## [0.16.4] 2019-04-30

-   Updating deps.

## [0.16.3] 2019-04-30

### Added

-   `shadow` to `CustomValueTypes`.

## [0.16.2] 2019-04-30

### Fixed

-   Fixed propagation of `initial` in `static` mode.
-   Fixing animations from values that are read as "none".

## [0.16.1] 2019-04-25

### Fixed

-   Filtering pointer events not from the primary pointer (ie non-left clicks for mouse).
-   Fixing drag in Android devices by adding aggressive viewport scroll blocking. This will need dialling back down when it comes to open sourcing Framer Motion so, for instance, a horizontal carousel doesn't block vertical scrolling.

## [0.16.0] 2019-04-19

### Added

-   `custom` prop for dynamic variants.

### Removed

-   `useAnimation` no longer takes `variants` or `defaultTransition` arguments (provide these to the component).

### Fixed

-   Improving comparison for `animate` prop to account for keyframe arrays.
-   Adding drag point in `onDragStart` and `onDragEnd` callbacks.

## [0.15.2] 2019-04-17

### Added

-   Support for CSS variables.

### Fixed

-   `onDragEnd` not returning transformed point.
-   Fixing use of `variants` prop with `useAnimation`.

## [0.15.1] 2019-04-16

### Added

-   `HTMLMotionProps` and `SVGMotionProps`.

## [0.15.0] 2019-04-16

### Added

-   `onPanSessionStart` event handler.

### Changed

-   `useViewportScrollValues` => `useViewportScroll`.

### Added

-   `ease` can now be an array for keyframes animations.

### Removed

-   `easings` prop.

## [0.14.3] 2019-04-12

### Fixed

-   Only firing `value.onChange` when value actually changes.

## [0.14.2] 2019-04-11

### Fixed

-   Updating `hey-listen`.

## [0.14.1] 2019-04-11

### Added

-   Explicit support for the `radius` value.

## [0.14.0] 2019-04-10

### Changed

-   Making special value support configurable

## [0.13.0] 2019-04-08

### Changed

-   `useTransformedValue` => `useTransform`

### Added

-   `transform(value, input, output, options)` overload.

## [0.12.2] 2019-04-08

### Changed

-   Added new methods to `safeWindow` SSR window mocking.

### Fixed

-   Deleting unused props from `style` object rather than setting to `undefined`. [#99](https://github.com/framer/motion/pull/99)

## [0.12.1] 2019-04-03

### Fixed

-   `size` works with `while` gestures.

## [0.12.0] 2019-04-03

### Changed

-   `useCycle([...args])` -> `useCycle(...args)`

### Added

-   `static` components reflect changes in `initial`.

### Fixed

-   Dragging doesn't break during re-renders.
-   `useCycle` setter is independent from render cycle.

### Removed

-   `useCycle` no longer has the ability to start at a different index.

## [0.11.1] 2019-04-02

### Added

-   `onDragTransitionEnd`

### Upgraded

-   Popmotion libraries.

## [0.11.0] 2019-04-01

### Changed

-   `value.addUpdateSubscription` => `value.onChange`
-   `value.addRenderSubscription` => `value.onRenderRequest` (and made internal)

### Upgraded

-   `popmotion@8.6.5`

### Fixed

-   Variants propagate to children even if not present on parent.

## [0.10.2] 2019-03-27

### Changed

-   Updating docs to avoid single-letter `event` vars.

## [0.10.1] 2019-03-27

### Fixed

-   Fixing `TargetAndTransform` type to omit CSS-native `rotate` property.

## [0.10.0] 2019-03-26

### Changed

-   `press` -> `whileTap`
-   `hover` -> `whileHover`

## [0.9.4] 2019-03-26

### Fixed

-   Fixing HTML types.

## [0.9.3] 2019-03-25

### Added

-   Exporting `MotionTransform` type.

## [0.9.2] 2019-03-22

### Added

-   Added support for `CustomValueType` in `unwrapMotionValue`.

## [0.9.0] 2019-03-22

### Added

-   Added `dragDirectionLock` prop.

### Removed

-   `"lockDirection"` from `dragEnabled`.

### Changed

-   Renamed `dragEnabled` to `drag`.

## [0.8.8] 2019-03-20

## [0.8.7] 2019-03-20

### Added

-   Adding `transition` argument to `animation.start()`.

### Fixed

-   No longer fire tap gesture if parent is dragging.
-   Adjusting default `inertia` settings to more naturally incorporate velocity.
-   Killing drag momentum on subsequent `pressDown`.
-   Preventing pan velocity from adjusting draggable parents that have not received `dragPropagation`.
-   Updating of `dragConstraints` repositions the draggable element to adhere to the new values

## [0.8.6] 2019-03-19

### Added

-   `Point.relativeTo`
-   `transform`

### Fixed

-   Statefull style bug.
-   Fixing `Promise` resolution with `animate.start()` when fired pre-mount.

## [0.8.5] 2019-03-15

### Fix

-   Blocking extra gesture props from being passed to DOM.
-   Upgrading `@popmotion/popcorn` to fix Jest bug.

## [0.8.4] 2019-03-15

### Fix

-   Fixing `style` set as `null`.

## [0.8.3] 2019-03-14

### Update

-   Adding support for custom values.

## [0.8.2] 2019-03-14

### Update

-   Updating tsdocs for `MotionValue`.

## [0.8.1] 2019-03-12

### Update

-   Updating dependencies.

## [0.8.0] 2019-03-12

### Changed

-   `originX`, `originY`, `pathLength`, `pathOffset` changed from percent to progress value types.

## [0.7.5] 2019-03-11

### Added

-   Exporting `AnimationControls`.

## [0.7.4] 2019-03-11

### Added

-   Exporting `animationControls` and `motionValue` for internal use.

## [0.7.3] 2019-03-08

### Added

-   Passing `panInfo` through to `onDragStart` and `onDragEnd`.

## [0.7.2] 2019-03-07

### Fixed

-   `easings` property on `keyframes` now maps correctly to easing functions.

## [0.7.1] 2019-03-07

### Fixed

-   Enforcing keyframes animation if target is array.
-   Orchestration props in `transition` prop weren't being respected by variants with no `transition` of their own.

## [0.7.0] 2019-03-07

### Added

-   Animation targets can be set as `keyframes`.

## [0.6.8] 2019-03-05

### Fixed

-   Updating `dragConstraints` when they change.

## [0.6.7] 2019-03-04

### Updated

-   Removing GPU-acceleration for `static` components.
-   Adding `customStyles` plugin.

## [0.6.6] 2019-02-29

### Updated

-   `stylefire@2.4.3`

## [0.6.4] 2019-02-22

### Added

-   Exporting `MotionContext`.

### Update

-   Updated `popmotion@8.6.3` to improve synchronisation across tweens when yoyoing.

## [0.6.3] 2019-02-21

### Fixed

-   If `transformPagePoint` is present, transforming initial point.

## [0.6.2] 2019-02-21

### Fixed

-   Recognising `press` when it's the lone gesture.

## [0.6.1] 2019-02-20

### Fixed

-   Fixed an issue where values set to `style` would overwrite `animate` values even if they hadn't changed.

## [0.6.0] 2019-02-20

### Added

-   `static` prop. Set `static` on a motion component to prevent animation and interaction.

### Removed

-   `render`

## [0.5.2] 2019-02-20

### Fixed

-   Animating unit-converting values on mount.

## [0.5.1] 2019-02-19

### Added

-   Exporting `MotionComponents`, `CustomMotionComponent`, `HTMLMotionComponents` and `SVGMotionComponents` types.
-   Exporting `safeWindow`.

## [0.5.0] 2019-02-19

### Added

-   `onDrag` event listener
-   Exporting `MotionStyles` type.

### Changed

-   `tap` -> `press`

## [0.4.5] 2019-02-15

### Fixed

-   Fixing `originX` and `originY` SSR.
-   Updating `style` props to overwrite CSS `rotate`, `scale` and `perspective`.

## [0.4.3] 2019-02-14

### Fixed

-   Rendering `initial` properties via Stylefire when component mounts to ensure its in-sync with all transform values set in `initial` that might not later be rendered.
-   Exporting `htmlElements`, `svgElements` and `createMotionComponent` as their exclusion was causing errors with the output declaration file.

## [0.4.2] 2019-02-14

### Changed

-   Exporting `useExternalRef`.

## [0.4.1] 2019-02-13

### Changed

-   Simplifying inline tsdocs.

## [0.4.0] 2019-02-12

### Changed

-   Standardizing `(event, pointInfo)` as signature for gesture callbacks.

### Fixed

-   Gesture priority bugs

## [0.3.2] 2019-02-08

### Changed

-   Added TSDocs for `useCycle`

## [0.3.0] 2019-02-05

### Changed

-   `duration` and `delay` are now defined as seconds.
-   `tapActive` -> `tap`
-   `hoverActive` -> `hover`
-   `drag` -> `dragEnabled`<|MERGE_RESOLUTION|>--- conflicted
+++ resolved
@@ -2,24 +2,18 @@
 
 Framer Motion adheres to [Semantic Versioning](http://semver.org/).
 
-<<<<<<< HEAD
-=======
 ## [3.1.4] 2020-01-05
 
 ### Fixed
 
 -   Blocking layout animations to/from zero bounding boxes.
 
->>>>>>> 1c45f66b
 ## [3.1.3] 2020-01-04
 
 ### Fixed
 
-<<<<<<< HEAD
 -   `onTapCancel` now fires correctly on touch screens.
-=======
 -   Fixed types for `pathSpacing` and `pathOffset`.
->>>>>>> 1c45f66b
 
 ## [3.1.2] 2020-01-04
 
