--- conflicted
+++ resolved
@@ -4,19 +4,17 @@
 
 Undocumented APIs should be considered internal and may change without warning.
 
-<<<<<<< HEAD
-## [11.11.10] 2024-10-23
+## [11.11.11] 2024-10-26
 
 ### Changed
 
 - SVG elements (like `motion.text`) now update when given a `MotionValue` as children, matching HTML element behavior.
-=======
+
 ## [11.11.10] 2024-10-25
 
 ### Fixed
 
 -   Removing `will-change` from SSR.
->>>>>>> c02ec5a8
 
 ## [11.11.9] 2024-10-15
 
