# Changelog

Framer Motion adheres to [Semantic Versioning](http://semver.org/).

Undocumented APIs should be considered internal and may change without warning.

<<<<<<< HEAD
## [10.12.28] 2023-05-19

### Fixed

-   Fixed issue with `dragSnapToOrigin` not continuing animation when interupted
=======
## [10.16.4] 2023-05-09

### Fixed

-   Changed handoff `startTime` source from `performance.now()` to `document.timeline.currentTime`.

## [10.16.3] 2023-04-09

### Fixed

-   Improved compatibility of custom `RefObject` and `MutableRefObject` types.
-   Fixing `useScroll` dependencies array.
-   Fixing optimised handoff to WAAPI animations.

## [10.16.2] 2023-08-30

### Fixed

-   Improved performance of frameloop scheduling.
-   Fixed crasher when using SVGs as scroll animation targets.

## [10.16.1] 2023-08-21

### Fixed

-   SVGs mount read/writes are now batched.

## [10.16.0] 2023-08-16

### Added

-   New function syntax for `useTransform`.

### Improved

-   Improved handoff animation performance.

## [10.15.2] 2023-08-14

### Fixed

-   Numerical CSS variables are now read correctly.

## [10.15.1] 2023-08-07

### Fixed

-   Replacing `requestAnimationFrame` timestamp with `performance.now()` to avoid [timestamp bug in Chrome](https://bugs.chromium.org/p/chromium/issues/detail?id=1470675#makechanges).

## [10.15.0] 2023-07-28

### Added

-   Updated types for public `inView` API.

## [10.14.0] 2023-07-27

### Added

-   `scroll()` now accepts animations from `animate()` to create hardware-accelerated animations.

## [10.13.2] 2023-07-27

### Fixed

-   Removed animation resync for optimised animation handoff.
-   Fixed offset not working with useScroll.

## [10.13.1] 2023-07-24

### Added

-   Fixed subpixel layout rounding in Chrome.

## [10.13.0] 2023-07-19

### Added

-   `scroll()`, a universal API for powering scroll-driven animations via `ScrollTimeline`.

## [10.12.23] 2023-07-19

### Fixed

-   Fixing subpixel layout support in Webkit.

## [10.12.22] 2023-07-17

### Fixed

-   Supporting subpixel layouts in layout animations.

## [10.12.21] 2023-07-14

### Fixed

-   Transforming values if new values have been read from props.

## [10.12.20] 2023-07-13

### Fixed

-   Fixing race condition with animation `Promise`.
-   Attempt to read initial animation from props before reading from DOM.

## [10.12.19] 2023-06-30

### Fixed

-   Fixing unit conversion for `translateX`/`translateY`.

## [10.12.18] 2023-06-30

### Fixed

-   When layout animation is forced to be instant via `useInstantTransition`, ignore the delay option.

## [10.12.17] 2023-06-23

### Fixed

-   Fixing `useInstantTransition` when called on subsequent frames.
-   Fixing reverse animation with negative speed finishes too early when the
    time is set to the duration.
>>>>>>> fb227f8b

## [10.12.16] 2023-05-24

### Fixed

-   Fixing unit conversion when animating `translateX`/`translateY`.

## [10.12.15] 2023-05-24

### Fixed

-   Fixed timing bug when mixing `layout` prop and `animate()`.
-   Removing errant log from `resolveConstraints`.

## [10.12.14] 2023-05-23

### Fixed

-   Ensure new `layout` components animate correctly on the first re-render.

## [10.12.13] 2023-05-23

### Fixed

-   Fixed scale correction in elements that have finished layout animations.

## [10.12.12] 2023-05-15

### Fixed

-   Ensuring zero units like `"0px"` can be used as keyframe templates.

## [10.12.11] 2023-05-15

### Fixed

-   Fixing ending layout animations immediately on resize.

## [10.12.10] 2023-05-10

### Fixed

-   Fixing persisting `AnimatePresence` child when exit animation is interrupted.

## [10.12.9] 2023-05-05

### Fixed

-   Fixing jumpy layer when a layout changes after a pending animation has been scheduled.

## [10.12.8] 2023-05-05

### Fixed

-   Moving layout animations to `queueMicrotasks()`, ensuring layout animations don't fire until all synchronous effects have executed.

## [10.12.7] 2023-05-02

### Fixed

-   Improve handling of `"none"` keyframes.

## [10.12.6] 2023-05-02

### Fixed

-   Fixing relative layout animations when mixing `type: false` and `type: "tween", duration: 0`.

## [10.12.5] 2023-05-01

### Changed

-   Exporting `visualElementStore` for internal use.

## [10.12.4] 2023-04-18

### Fixed

-   Fixing types for `attrX`, `attrY` and `attrScale` values.

## [10.12.3] 2023-04-18

### Fixed

-   Fixing CSS variable interpolation inside complex strings.

## [10.12.2] 2023-04-14

### Added

-   Support for `attrScale`. Animate the `scale` SVG attribute.

## [10.12.1] 2023-04-14

### Added

-   Creating `sync` and `cancelSync` as legacy APIs for use within Framer.

## [10.12.0] 2023-04-14

### Added

-   Exporting `frame` and `cancelFrame` as a public API.

## [10.11.6] 2023-04-12

### Fixed

-   Fixed performance regression introduced with previous fix.

## [10.11.5] 2023-04-11

### Fixed

-   Propagating relative nodes in layout animations.

## [10.11.4] 2023-04-11

### Fixed

-   Fixing optimised transform animations.

## [10.11.3] 2023-04-11

### Fixed

-   Calling `.play()` on finished animations now correctly restarts them.

## [10.11.2] 2023-04-06

### Fixed

-   Fixing WAAPI offsets with springs in animation sequences.

## [10.11.0] 2023-04-06

### Added

-   Adding springs to animation sequences.

### Fixed

-   Fixing "keyframes must be of same type" error with some animation

## [10.10.0] 2023-03-29

### Fixed

-   Adding `.duration` to `animate()`. sequences.

## [10.9.4] 2023-03-29

### Fixed

-   Removing log from `useSpring`.

## [10.9.3] 2023-03-29

### Fixed

-   Improving scroll animation startup time.

## [10.9.2] 2023-03-28

### Fixed

-   Fixing animation scope with animation sequences.

## [10.9.1] 2023-03-24

### Fixed

-   Recalculating and rerendering relative targets when layout is remeasured.

## [10.9.0] 2023-03-24

### Added

-   Animation sequencing.

## [10.8.5] 2023-03-22

### Fixed

-   Fixed use of multiple easing functions with WAAPI animations.

## [10.8.4] 2023-03-21

### Changed

-   Fixing `from` option in `stagger()`.

## [10.8.3] 2023-03-21

### Changed

-   Fixing `duration: 0` animations never ending.

## [10.8.2] 2023-03-21

### Changed

-   Further loosening `animate()` overloads.

## [10.8.1] 2023-03-21

### Changed

-   Loosening `animate()` overloads.

## [10.8.0] 2023-03-21

### Added

-   `stagger()`

### Fixed

-   SVG and SVG path types for `animate()`.

## [10.7.0] 2023-03-21

### Changed

-   Default transitions no longer need to be namespaced under `default`.

## [10.6.1] 2023-03-20

### Fixed

-   Complex string types interpolate correctly with WAAPI spring easing.

## [10.6.0] 2023-03-17

### Added

-   `cancel()`, `complete()` and `speed` to `animate()`.

### Changed

-   `"easeIn"`, `"easeOut"` and `"easeInOut"` easing functions are now WAAPI spec-compliant.

### Fixed

-   `.stop()` stops animations permanently.
-   `useSpring` timing.
-   `animate()` with `repeat: 1` and `repeatType` `"reverse"` or `"mirror"` correctly applies final keyframe.

## [10.5.0] 2023-03-16

### Added

-   `useAnimate()` provides a composable way to use `animate()`.

## [10.4.0] 2023-03-16

### Added

-   `animate()` now supports DOM elements and DOM selectors.

## [10.3.4] 2023-03-16

### Fixed

-   Updating README.

## [10.3.3] 2023-03-16

### Fixed

-   Using frame timestamp, when available, to sample time.

## [10.3.2] 2023-03-15

### Fixed

-   Applying target CSS variable at the end of animation.

## [10.3.1] 2023-03-14

### Fixed

-   Fixed `time` `Promise` on instant animation.

## [10.3.0] 2023-03-14

### Added

-   `time`, `play()`, `pause()` and `then()` to animations created with `animate()`.

## [10.2.5] 2023-03-13

### Fixed

-   Adding de-opt to projection tree when relative target has changed.

## [10.2.4] 2023-03-10

### Changed

-   Refactored `animate` to resolve for `time` instead of `timeDelta`.

### Fixed

-   `delay` will now apply to `"inertia"` animations.

## [10.2.3] 2023-03-07

### Fixed

-   Unifying `AnimationPlaybackControls` types.
-   Changing `Feature` type to fix Next build errors.

## [10.2.2] 2023-03-07

### Fixed

-   Restoring `DeprecatedLayoutGroupContext` for legacy Smart Components in Framer.

## [10.2.1] 2023-03-07

### Fixed

-   Passing low `restSpeed` and `restDelta` to `useSpring()`.

## [10.2.0] 2023-03-07

### Added

-   Vanilla JS entry point `framer-motion/dom`.

## [10.1.0] 2023-03-06

### Added

-   Frame-batched event handlers. This means external event handlers are now batched on the next animation frame, allowing React to correctly batch state updates.

## [10.0.2] 2023-03-05

### Fixed

-   Fixing "Non-numeric `offset`" error in older browsers.

## [10.0.1] 2023-02-27

### Changed

-   Reducing keyframe pregeneration duration by 75%.

## [10.0.0] 2023-02-24

### Added

-   `background-color` animations are now hardware accelerated.

### Removed

-   Removing fallback for `IntersectionObserver`. Use a polyfill for support in older browsers.
-   Removed `DeprecatedLayoutGroupContext`.

### Changed

-   Using `exitBeforeEnter` with `AnimatePresence` now throws an error.
-   Using `value.onChange` will now throw a warning with instructions to change to `value.on("change", callback)`.
-   Using `AnimateSharedLayout` now throws an error.

### Fixed

-   `repeat: Infinity` no longer de-opts from pre-generated WAAPI animations.

## [9.1.7] 2023-02-24

### Fixed

-   Switching `const enum` for types.

## [9.1.6] 2023-02-23

### Added

-   Exporting `scroll` for internal use inside Framer.

## [9.1.5] 2023-02-23

### Fixed

-   Changing `Feature<any>` to `Feature<unknown>`.

## [9.1.4] 2023-02-23

### Fixed

-   Fixing types of `useScroll`.

## [9.1.3] 2023-02-23

### Updated

-   Limiting propagation of dirty projection nodes for improved layout animation performance.

## [9.1.2] 2023-02-23

### Updated

-   Replacing `type enum` with `const enum` for smaller bundlesize.

## [9.1.1] 2023-02-23

### Updated

-   Removing external dependencies.

## [9.1.0] 2023-02-23

### Added

-   Hardware acceleration of `clipPath`, `filter` and `transform` styles.

## [9.0.7] 2023-02-21

### Fixed

-   Improving types of `color.parse()`.

## [9.0.6] 2023-02-21

### Added

-   Exporting animation types for internal Framer use.

## [9.0.5] 2023-02-21

### Added

-   Adding legacy Popmotion exports for internal Framer use.

## [9.0.4] 2023-02-16

### Updated

-   25% speed improvement for transform string creation.

## [9.0.3] 2023-02-14

### Updated

-   Refactored `motion` component features to load without React components.
-   Deprecated fallback behavior for missing `IntersectionObserver`.

## [9.0.2] 2023-02-07

### Changed

-   `Reorder.Item` no longer throws an error within `MotionConfig strict`.

## [9.0.1] 2023-02-02

### Removed

-   Tap events no longer suspend `tabindex` attribute for the duration of the gesture.

## [9.0.0] 2023-02-01

### Added

-   Tap events are now keyboard accessible.

### Changed

-   `whileFocus` only triggers according to `focus-visible` rules.

## [8.5.5] 2023-01-30

### Fixed

-   Ensuring `Animation.cancel()` is called on finished WAAPI animations.

## [8.5.4] 2023-01-27

### Fixed

-   Reducing size of prop filtering.

## [8.5.3] 2023-01-26

### Fixed

-   Manually recording optimised appear `startTime` to fix inaccuracies of Firefox's `Animation.currentTime`.

## [8.5.2] 2023-01-23

### Fixed

-   Updated optimised appear animations to defer animations until Chrome releases paint holding.

## [8.5.1] 2023-01-19

### Fixed

-   Changed `restSpeed` and `restDelta` defaults for granular spring animations.

## [8.5.0] 2023-01-18

### Added

-   `layoutRoot` prop. When component has `layout` and `layoutRoot` props, it will perform layout animations instantly but all children will perform layout animations relative to it.

## [8.4.7] 2023-01-18

### Fixed

-   Fixed right-click filtering.

## [8.4.6] 2023-01-17

### Fixed

-   Fixed WAAPI deoptimisation with layout animations.
-   Reduced number of animations triggered for components that have gesture event handlers but no corresponding `while-` props.

## [8.4.5] 2023-01-17

### Fixed

-   Only trigger `animateChanges` in a `useLayoutEffect` when optimised appear animations are present.
-   Resync optimised appear handoff animations before cancelling WAAPI animations to ensure seamless visual handoff.

## [8.4.4] 2023-01-17

### Fixed

-   Filtering `values` prop.

## [8.4.3] 2023-01-13

### Fixed

-   When in Reduced Motion mode, `transition` no longer overrides instant transitions.

## [8.4.2] 2023-01-11

### Fixed

-   Events sourced from `pointercancel` no longer being added to pan gesture history.

## [8.4.1] 2023-01-11

### Fixed

-   `delay` no longer getting doubled with pregenerated WAAPI keyframes.

## [8.4.0] 2023-01-10

### Added

-   Exporting `frameData` and `sync` for internal Framer use.

## [8.3.4] 2023-01-10

### Fixed

-   Detection of hex colors with alpha values within complex strings.

## [8.3.3] 2023-01-09

### Fixed

-   Stop filtering `pen` hover events.

## [8.3.2] 2023-01-09

### Fixed

-   Allow `useMotionTemplate` to accept static values.

## [8.3.1] 2023-01-09

### Fixed

-   Memoisation of tap callbacks.

## [8.3.0] 2023-01-09

### Added

-   `motion` components can accept a `MotionValue` as `children`.

## [8.2.4] 2023-01-06

### Fixed

-   Stop applying scale correction to an element's styles when there's no active projection transform.

## [8.2.3] 2023-01-06

### Changed

-   Improved memoisation of internal event handlers.

## [8.2.2] 2023-01-06

### Fixed

-   Removed ability to trigger animations via `useAnimationControls()` during render lifecycle. This would be a source of silent or subtle errors.

## [8.2.1] 2023-01-06

### Fixed

-   Variant `transition` fixed in Framer Motion 3D.

## [8.2.0] 2023-01-06

### Added

-   Exporting easing functions.

## [8.1.9] 2023-01-05

### Fixed

-   Preventing infinite keyframe pre-generation.

## [8.1.8] 2023-01-05

### Fixed

-   Sampling of animations with delay/repeat settings when interrupting WAAPI animations.

## [8.1.7] 2023-01-04

### Fixed

-   Swapping `style` value between `MotionValue` and static value.

## [8.1.6] 2023-01-04

### Fixed

-   Minification of `process.env.NODE_ENV`.

## [8.1.5] 2023-01-03

### Changed

-   Display warning in development mode when Reduced Motion is enabled on device.

## [8.1.4] 2023-01-03

### Fixed

-   Ensuring child variant components fire `onAnimationStart` when an animation is triggered by a parent.

## [8.1.3] 2023-01-02

### Fixed

-   Fixed `times`.

## [8.1.2] 2023-01-02

### Fixed

-   Fixed `extends` error in `LayoutCamera` and `LayoutOrthographicCamera` components.

## [8.1.1] 2023-01-02

### Fixed

-   Fixing error when `Transition.type` is invalid.

## [8.1.0] 2023-01-02

### Added

-   `MotionValue.jump` can be used to "jump" a `MotionValue` to a new value, bypassing active springs, ending current animations and resetting to `velocity` to `0`.

## [8.0.4] 2023-01-02

### Fixed

-   Cleaning up animations when a `MotionValue` has no active `"change"` subscribers.
-   Changing `useMotionValueEvent` subscription to `useInsertionEffect`.

## [8.0.3] 2023-01-02

### Fixed

-   Use range for tslib dependency.
-   Fixing multitouch with drag and pan gestures.

## [8.0.2] 2022-12-23

### Fixed

-   Fixing defaults for hardware-accelerated animations.

## [8.0.1] 2022-12-21

### Added

-   Warning for unhydrated refs passed to `useScroll()` options.

## [8.0.0] 2022-12-21

### Removed

-   Removed polyfilled support for mouse/touch events.
-   Removed drag pointerup patch for Safari over `<select />` elements.

### Changed

-   `DragControls.start` now accepts `PointerEvent` only.

## [7.10.3] 2022-12-20

### Changed

-   Firing `animateChanges` in `useLayoutEffect` rather than `useEffect` to ensure optimised appear animations are handed off before paint.

## [7.10.2] 2022-12-16

### Fixed

-   Adding support for all easing functions with WAAPI.

## [7.10.1] 2022-12-16

### Fixed

-   Fixed type inference of `useMotionValueEvent`.

## [7.10.0] 2022-12-15

### Added

-   `.on()` event method to `MotionValue`.
-   `"animationStart"`, `"animationComplete"`, `"animationCancel"` and `"change"` events for `MotionValue`.
-   `useMotionValueEvent` helper method for adding events.

## [7.9.1] 2022-12-14

### Fixed

-   Fixing mapping Framer Motion easing names to WAAPI.

## [7.9.0] 2022-12-14

### Added

-   Hardware-accelerated `opacity` animations.

## [7.8.1] 2022-12-14

### Changed

-   Refactored animation pipeline to better accomodate WAAPI.

## [7.9.0] 2022-12-14

### Added

-   Hardware-accelerated `opacity` animations.

## [7.8.1] 2022-12-14

### Changed

-   Refactored animation pipeline to better accommodate WAAPI.

## [7.8.0] 2022-12-13

### Added

-   Added private APIs for starting initial animations before React hydration and handing off to the component after hydration.

## [7.7.3] 2022-12-13

### Fixed

-   Fixed spring effect of `useSpring`.

## [7.7.2] 2022-12-12

### Removed

-   Reduced `??` operators to reduce bundlesize.

## [7.7.1] 2022-12-12

### Changed

-   Removed `style-value-types` and `framesync` as external dependencies.

## [7.7.0] 2022-12-12

### Added

-   Added support for `"startOffset"`, `"textLength"` and `"lengthAdjust"` SVG attributes.

### Removed

-   Removed ability to define `"inertia"` animation as `"decay"` (officially removed in `3.0.0`).

### Removed

-   Removed legacy repeat options (officially removed in `3.0.0`).

## [7.6.19] 2022-12-05

### Fixed

-   Animation of `viewBox` for SVG elements.

## [7.6.18] 2022-12-02

### Changed

-   Removed `popmotion` as external dependency.

## [7.6.17] 2022-12-01

### Fixed

-   Manually firing callback with latest callback when `useOnChange` is provided new motion value (affects `useSpring`).

## [7.6.16] 2022-12-01

### Fixed

-   Fixing `useOnChange` to resubscribe when provided a new motion value (affects `useSpring`).

## [7.6.15] 2022-11-28

### Fixed

-   Rounding tree scale to `1` to prevent unnecessary `scale` transforms.

## [7.6.14] 2022-11-28

### Fixed

-   Nothing to see here.

## [7.6.12] 2022-11-24

### Fixed

-   `isTransformDirty` node skipping logic.

## [7.6.11] 2022-11-24

### Fixed

-   Treat `<motion.svg />` components as HTML.

### Updated

-   Further layout animation performance enhancements.

## [7.6.10] 2022-11-24

### Updated

-   Removing read of (currently unused) `position` style as it's erroneously breaking a test in Framer.

## [7.6.9] 2022-11-22

### Updated

-   Only updating projection calculations for dirty nodes.

## [7.6.8] 2022-11-22

### Updated

-   Reducing number of scroll reads during layout animations.

## [7.6.7] 2022-11-15

### Fixed

-   Removed instantiation of externally-provided motion values.

## [7.6.6] 2022-11-11

### Fixed

-   Minor layout animation refactors.

## [7.6.5] 2022-11-07

### Fixed

-   `VisualElement` changed to `class` implementation.
-   Fixed issue with relative layout animations when switching relative parents.

## [7.6.4] 2022-11-01

### Fixed

-   Updated `buildTransform` types to only expect required arguments.

## [7.6.3] 2022-11-01

### Added

-   Exposing `buildTransform` for internal use.

## [7.6.2] 2022-10-27

### Added

-   Internal option for `useScroll` to use `useEffect` instead of `useLayoutEffect`.

## [7.6.1] 2022-10-18

### Fixed

-   Exporting `CycleState` and `Cycle` types.

## [7.6.0] 2022-10-18

### Added

-   `delay()`: An alternative to `window.setTimeout()` that is locked to the animation framerate.

## [7.5.4] 2022-10-17

### Fixed

-   Fixed bug relative layout animations within rotated layers.
-   Fixed bug with `layout="preserve-aspect"` where layers that do change size but aren't moved are reprojected to the old size and stay there.

## [7.5.3] 2022-10-04

### Fixed

-   If the initial style was derived from the `initial` prop, and that style is removed from `animate`, while **also** being removed from `initial`, it won't animate back to the originally-defined value.

## [7.5.2] 2022-10-04

### Fixed

-   Gracefully handle `undefined` values in `values` prop.

## [7.5.1] 2022-09-30

### Fixed

-   `useTransform` correctly cleans up any scheduled animation frames when it unmounts.

## [7.5.0] 2022-09-27

### Added

-   `useAnimationFrame` now passes `delta` to provided callbacks as the second argument.

## [7.4.0] 2022-09-26

### Added

-   Added internal `values` prop that allows the provision of motion values to use exclusively for performing animations on.

## [7.3.6] 2022-09-20

### Fixed

-   Increasing threshold for what's considered a similar aspect ratio in `"preserve-ratio"` layout animations.

## [7.3.5] 2022-09-14

### Fixed

-   `isMotionValue` no longer crashing when provided `null`.

## [7.3.4] 2022-09-13

### Fixed

-   Run feature detection based on rendered props.

## [7.3.3] 2022-09-13

### Fixed

-   Ensuring children dynamic components re-render when context changes.

## [7.3.2] 2022-09-07

### Added

-   `isMotionComponent` returns true if the provided component is a `motion` component.
-   `unwrapMotionComponent` returns the rendered component.

## [7.3.1] 2022-09-07

### Fixed

-   Fixing application of `rotateZ`.

## [7.3.0] 2022-09-06

### Added

-   `layout="preserve-ratio"` performs a position-only transition if the aspect ratio has changed.

### Fixed

-   `layout="position"` now works with shared element transitions.

## [7.2.1] 2022-08-23

### Added

-   Various filesize reductions.

## [7.2.0] 2022-08-14

### Added

-   `AnimatePresence`'s new `mode="popLayout"` prop will "pop" exiting elements from the document layout flow, allowing sibling `layout` elements to animate to their new layout as soon as exiting starts.

### Deprecated

-   `exitBeforeEnter` - replace with `mode="wait"`.

## [7.1.2] 2022-08-16

### Fixed

-   Fixing `useWillChange` export.

## [7.1.1] 2022-08-15

### Changed

-   Upping TypeScript output `target` to `"ES6"`.

### Updated

-   `typescript@4.7`

## [7.1.0] 2022-08-11

### Added

-   `useWillChange` for automatically managing the `will-change` style.

## [7.0.3] 2022-08-11

### Fixed

-   Trimming CSS vars.

## [7.0.2] 2022-08-11

### Fixed

-   Correctly parsing slash-delimited opacities within colors.
-   Exporting types correctly for Typescript 4.7.

## [7.0.1] 2022-08-10

### Changed

-   Replacing internal `useId` with React 18's `useId`.

## [7.0.0] 2022-08-04

### Updated

-   `react@18`
-   `react-three-fiber@8`

### Fixed

-   Drag to reorder items no longer jumping in React 18.

## [6.5.2] 2022-07-27

### Fixed

-   Fix types for `mixer` option in `useTransform`.

### Update

-   `style-value-types@5.1.0`

## [6.5.1] 2022-07-14

### Fixed

-   Adding `onChange` handlers in `useTransform` on `useLayoutEffect`.

## [6.5.0] 2022-07-13

### Added

-   `useScroll` for creating scroll-linked animations.

### Deprecated

-   `useViewportScroll` and `useElementScroll`.

## [6.4.3] 2022-07-08

### Fixed

-   Split module to improve ability to code-split and tree-shake `<m>` and `domMax`.

## [6.4.2] 2022-07-06

### Added

-   `useInView` now automatically respects `rootMargin` within an iframe.

## [6.4.1] 2022-07-05

### Added

-   Renaming `useAnimation` to `useAnimationControls`. `useAnimation` will stay as backwards compatible alias.

## [6.4.0] 2022-07-05

### Added

-   `useInView`.

## [6.3.16] 2022-06-27

### Fixed

-   Fixing layout animations within `position: fixed` elements. Provide `position: fixed` elements the `layoutScroll` prop to fix.

## [6.3.15] 2022-06-24

### Fixed

-   Explicitly declaring `children` prop for components.

## [6.3.14] 2022-06-24

### Fixed

-   Exposing more internal types.

## [6.3.13] 2022-06-22

### Fixed

-   Fix some missing types by replacing `@internalRemarks` comment with `@privateRemarks`.

## [6.3.12] 2022-06-21

### Changed

-   Rolling up published type definitions.

## [6.3.11] 2022-06-08

### Fixed

-   Fixed scale correction during rotation & layout animations.

## [6.3.10] 2022-06-03

### Fixed

-   Fixing version mismatch warning.

## [6.3.9] 2022-06-03

### Fixed

-   Providing path to types via `package.json`'s `exports` field to fix types in TypeScript 4.7.
-   Safer `process.env.NODE_ENV` check.

## [6.3.8] 2022-06-03

### Fixed

-   Restore scroll position after measuring `height` when doing unit conversion animation.

## [6.3.7] 2022-06-03

### Fixed

-   Will display a warning if different versions of Framer Motion are mixed.

## [6.3.6] 2022-05-31

### Fixed

-   All events are now passive unless a user provides an explicit event listener.

## [6.3.5] 2022-05-30

### Fixed

-   Added `initial` prop to Framer Motion 3D types.

## [6.3.4] 2022-05-25

### Fixed

-   Updating `reducedMotion` prop in `MotionConfig` now correctly updates throughout the tree.

## [6.3.3] 2022-04-28

### Fixed

-   Re-enabling layout animations on `svg` elements.

## [6.3.2] 2022-04-26

### Fixed

-   Fixing internal type errors in React 18.
-   Adding deprecation notice to `AnimateSharedLayout`.

## [6.3.1] 2022-04-22

### Fixed

-   SSR in Deno.

## [6.3.0] 2022-04-14

### Added

-   Adding `layout` prop to `Reorder.Item`.
-   `onLayoutAnimationStart`.

### Fixed

-   Ensure `cycle` is properly memoised.

## [6.2.10] 2022-04-12

### Fixed

-   Fixed `useSpring` dependencies if properties change between renders.
-   Fixed `children` types of `AnimatePresence` and `LayoutGroup`.

## [6.2.9] 2022-04-06

### Fixed

-   Fixing `process` in ESM environments.

## [6.2.8] 2022-02-23

### Changed

-   Fixing race conditions for variants changed by state vs by gesture.

## [6.2.7] 2022-02-21

### Changed

-   Replaced undocumented `LayoutGroup` prop `inheritId` with `inherit`.

## [6.2.6] 2022-02-10

### Fixed

-   Remove `useId` from React 18.

## [6.2.5] 2022-02-08

### Fixed

-   Improving compatibility with React 18.

## [6.2.4] 2022-02-03

### Fixed

-   Fixed layout animations with Framer's `Stack` gap Safari polyfill.

## [6.2.3] 2022-01-25

### Added

-   Adding `useReducedMotionConfig` for internal Framer use.

## [6.2.2] 2022-01-21

### Fixed

-   Fixing `onBeforeLayoutMeasure`.

## [6.2.1] 2022-01-21

### Added

-   Ensure `useReducedMotion` detects reduced motion on load.

## [6.2.0] 2022-01-21

### Added

-   `reducedMotion` option to `MotionConfig`.

## [6.1.0] 2022-01-20

### Added

-   Added `viewport.fallback` option to disable `IntersectionObserver` polyfill.

## [6.0.0] 2022-01-19

### Changed

-   `framer-motion/three` is now `framer-motion-3d`.

## [5.6.0] 2022-01-12

### Added

-   `isValidProp` prop to `MotionConfig` that allows the injection of custom detection of valid React props.

## [5.5.8] 2022-01-12

### Fixed

-   Removing `transformTemplate` prop correctly rerenders element.

## [5.5.7] 2022-01-11

### Fixed

-   Fixing crossfade for % or px unit border radius. [Issue](https://github.com/framer/motion/issues/1413)

## [5.5.6] 2022-01-07

### Fixed

-   `MotionConfig` propagates changes to transition.

## [5.5.5] 2021-12-17

### Fixed

-   Using `dpr` prop in layout animation calculations.

## [5.5.4] 2021-12-16

### Fixed

-   Improving performance of `LayoutCamera`.
-   Removing `data-projection-id` in static mode.

## [5.5.3] 2021-12-15

### Fixed

-   Improving performance of `LayoutCamera` and fixing final flash.

## [5.5.2] 2021-12-15

### Fixed

-   Reimplemented dynamic resolution scaling for `LayoutCamera`.

## [5.5.1] 2021-12-14

### Fixed

-   Removed dynamic resolution scaling from `LayoutCamera` to fix crash in iOS.

## [5.5.0] 2021-12-14

### Added

-   `LayoutCamera` and `LayoutOrthographicCamera`.

## [5.4.5] 2021-12-09

### Fixed

-   Passing `MotionConfigContext` through from DOM into 3D.

## [5.4.4] 2021-12-08

### Fixed

-   Fixing variant animations across DOM and 3D boundaries via `MotionCanvas`.

## [5.4.3] 2021-12-07

### Fixed

-   Fixing export paths. [PR by @edoardolincetto](https://github.com/framer/motion/pull/1385).

## [5.4.2] 2021-12-07

### Fixed

-   Sharing `MotionContext` across Framer Motion and Framer Motion 3D environments in CommonJS environments.

## [5.4.1] 2021-12-06

### Fixed

-   3D entry point overwriting ES modules with dropped exports.

## [5.4.0] 2021-12-06

### Added

-   `useAnimationFrame`

## [5.3.3] 2021-11-24

### Fixed

-   Fixing animating to CSS variables with `SVGElement`. [Issue](https://github.com/framer/motion/issues/1334)
-   Unsetting `z-index` for resting `Reorder.Item` components. [Issue](https://github.com/framer/motion/issues/1313)
-   Forward native drag listeners to `draggable` elements. [Issue](https://github.com/framer/motion/issues/1248)
-   Authors can now support browsers without `Proxy` by using `motion("div")` syntax. [Issue](https://github.com/framer/motion/issues/1178)

## [5.3.2] 2021-11-23

### Fixed

-   Ensuring forced renders are batched so sibling `AnimatePresence` renders are triggered together. [Issue](https://github.com/framer/motion/issues/1358)
-   Viewport enter/leave event handlers are passed `IntersectionObserverEntry` or `null` if `IntersectionObserver` is not supported on the device. [Issue](https://github.com/framer/motion/issues/1364)
-   No longer applying touch scroll-disabling styles if `dragListener` is set to `false`. [Issue](https://github.com/framer/motion/issues/1341)

## [5.3.1] 2021-11-19

### Added

-   `useInstantTransition` hook for internal use.

### Fixed

-   Removing `layoutDependency` from forwarded props. [Issue](https://github.com/framer/motion/issues/1350)
-   `Reorder.Item` correctly fires `onDrag`. [Issue](https://github.com/framer/motion/issues/1348)
-   Fires `onPressStart` and `onHoverStart` **after** triggering animations.
-   Replay keyframes when variant changes. [Issue](https://github.com/framer/motion/issues/1346)
-   Correctly SSR final keyframe when `initial` is `false`.

## [5.3.0] 2021-11-11

### Added

-   `whileInView`, `onViewportEnter` and `onViewportLeave` props.

## [5.2.1] 2021-11-05

### Fixed

-   Fixing unit conversion for `x` and `y` styles. [Issue](https://github.com/framer/motion/issues/1336)

## [5.2.0] 2021-11-04

### Added

-   Enable animation between hsla and rgba/hex.

### Fixed

-   Fixing HSLA color interpolation. [Issue](https://github.com/framer/motion/issues/1324)

## [5.1.0] 2021-11-02

### Added

-   Adding path drawing support for `circle`, `ellipse`, `line`, `path`, `polygon`, `polyline` and `rect` components.
-   Add SSR support for `pathLength`.

### Fixed

-   Fixed SSR for `pathLength`.
-   Downgrading `whileFocus` to lowest gesture priority. [Issue](https://github.com/framer/motion/issues/1221)
-   Fixed path length for elements with `vectorEffect="non-scaling-stroke"` [Issue](https://github.com/framer/motion/issues/521)
-   Stripping `dragSnapToOrigin` from DOM output. [PR by @Evalon](https://github.com/framer/motion/pull/1326)

## [5.0.2] 2021-11-02

### Fixed

-   Convert x/y from percent to pixels before drag. [Issue](https://github.com/framer/motion/issues/424)
-   Dynamic functions passed to `controls.start()` can now return variant names. [Issue](https://github.com/framer/motion/issues/503)
-   Factors in padding when measuring elements for `width`/`height` unit conversion. [Issue](https://github.com/framer/motion/issues/368)

## [5.0.1] 2021-11-01

### Added

-   `onAnimationStart` is now called with the definition of the triggering animation.

### Fixed

-   Removing context memoisation to ensure removed values are correctly animated to.
-   Adding unmount check to `AnimatePresence` before updating state. [PR by @ctrlplusb](https://github.com/framer/motion/pull/796)
-   Fixing types for multi-input `useTransform`. [PR by @kena0ki](https://github.com/framer/motion/pull/843)
-   Fixing `staggerChildren` for value-specific transitions. [Issue](https://github.com/framer/motion/issues/1081)
-   Fixes animation between `0` and non-number/pixel keyframe array. [Issue](https://github.com/framer/motion/issues/1308)

## [5.0.0] 2021-10-27

### Added

-   `Reorder` components to create drag-to-reorder interfaces.
-   `LayoutGroup` allows namespacing `layoutId` and group elements that may affect each-other's layout on re-render.
-   `layoutDependency` prop to restrict when components are measured.
-   `layoutScroll` prop to hint to layout animations when a element is scrollable.
-   Layout animations are auto-completed when the viewport resizes.
-   `layout="size"` for size-only animations [PR by @bhollis](https://github.com/framer/motion/pull/1154).

### Fixed

-   Various layout projection improvements.

### Changed

-   `AnimateSharedLayout` is deprecated.

## [4.1.17] 2021-05-17

### Fixed

-   Fixing SVG `gradientTransform`.
-   Removing hover event suspension during layout measurements.

## [4.1.16] 2021-05-12

### Fixed

-   Use with changing external refs.

## [4.1.15] 2021-05-11

### Fixed

-   Correctly firing `onAnimationComplete` when a spring animation defined by `bounce` and no `duration` is completed.

## [4.1.14] 2021-05-11

### Fixed

-   Narrowing the edge cases within which drag could lock the projection viewport box.
-   Comparing prev scale to correct axis.

## [4.1.13] 2021-05-07

### Fixed

-   Call function ref if it changes between renders.

## [4.1.12] 2021-05-07

### Fixed

-   Layout measurements for drag gesture don't happen until the gesture is confirmed to start.
-   Prevent occasional flash when projection hasn't yet been hydrated.
-   Unifying layout batcher between drag and layout animations.
-   Suspending hover events globally during layout measurements.

## [4.1.11] 2021-04-28

### Fixed

-   Layout projection fix.

## [4.1.10] 2021-04-26

### Fixed

-   Allow a component to have `transform` reset before measuring child layout.

## [4.1.9] 2021-04-23

### Fixed

-   Further nested drag improvements for external motion values.

## [4.1.8] 2021-04-22

### Fixed

-   Nested drag improvements for external motion values.

## [4.1.7] 2021-04-21

### Fixed

-   Nested drag improvements.

## [4.1.6] 2021-04-20

### Fixed

-   Nested drag improvements.

## [4.1.5] 2021-04-19

### Fixed

-   Layout projection improvements.

## [4.1.4] 2021-04-19

### Fixed

-   Disabling hover events when a drag is active.

## [4.1.3] 2021-04-07

### Fixed

-   Animating to/between `0rem` and other non-specifically handled unit types.

## [4.1.2] 2021-04-01

### Fixed

-   Clamping `borderRadius` to `0` and above during crossfade.

## [4.1.1] 2021-04-01

### Fixed

-   Animating from `undefined` to number (including units) now animates from `0`.

## [4.1.0] 2021-03-31

### Added

-   Relative layout animations
-   Adding `transition.crossfade` and `transition.layout` for crossfade and layout-specific transitions.

### Fixed

-   Various layout projection improvements.

## [4.0.3] 2021-03-24

### Fixed

-   Replaced layout animation tree traversal with flat array traversal of **just** projecting elements.

## [4.0.2] 2021-03-19

### Fixed

-   Various layout animation bugfixes.

### Upgraded

-   Upgraded `popmotion`, `framesync`, `style-value-types` and `tslib` to `latest`.

## [4.0.1] 2021-03-23

### Fixed

-   Adding `package.json` to `exports` so it can be imported by Node.

## [4.0.0] 2021-03-18

### Added

-   Added the new `LazyMotion` component to defer the loading of animations and gestures.

### Removed

-   The deprecated `motion.custom()`. Use `motion()` instead.

## [3.10.6] 2021-03-18

### Fixed

-   Various variant bugs.

## [3.10.5] 2021-03-15

### Fixed

-   Added specific `default` and `require` fields to the `exports` field for CJS compatibility.

## [3.10.4] 2021-03-15

### Added

-   `exports` field to `package.json`.

### Fixed

-   `useMotionValue` now forces re-render on the Framer canvas when the underlying `MotionValue` updates.

## [3.10.3] 2021-03-10

### Fixed

-   Reduced memory consumption in static mode by not loading `VisualElement`.

## [3.10.2] 2021-03-09

### Fixed

-   Improved memory consumption of `SubscriptionManager`.

## [3.10.1] 2021-03-09

### Fixed

-   New layout animations now only trigger when the target viewport box has changed.

## [3.10.0] 2021-03-03

### Added

-   `useVelocity`.

## [3.9.3] 2021-03-03

### Fixed

-   Exporting `AnimationPlaybackControls` and `AnimationOptions` for `animate()`.
-   Fixed passing dynamic function to `controls.start()`.

## [3.9.2] 2021-03-02

### Fixed

-   Crossfader now only returns values for the lead and follow components.

## [3.9.1] 2021-03-02

### Fixed

-   Drag now passing velocity to `useSpring` correctly.

## [3.9.0] 2021-03-02

### Added

-   `dragElastic` now accepts per-axis elastic settings.

## [3.8.2] 2021-03-01

### Fixed

-   `perspective` now correctly set as its own `style`. `transformPerspective` still builds into `transform`.

## [3.8.1] 2021-03-01

### Changed

-   Refactoring `AnimationType` is improve bundle-splitting.

## [3.8.0] 2021-03-01

### Fixed

-   Code-splitting for Webpack.

## [3.7.0] 2021-02-23

### Added

-   `motion()` creates custom `motion` components.
-   `forwardMotionProps` boolean to optionally forward `MotionProps` to custom components.

### Changed

-   Custom `motion` components no longer forward `MotionProps` by default.

### Deprecated

-   `motion.custom`

### Fixed

-   Listing React 17 as a `peerDependency`.

## [3.6.7] 2021-02-22

### Fixed

-   More permissive check for previously-unencountered values.

## [3.6.6] 2021-02-22

### Fixed

-   Safer `hasOwnProperty` check for `null` values.

## [3.6.5] 2021-02-22

### Fixed

-   Only fire `onPanEnd` if `onPanStart` has triggered.

## [3.6.4] 2021-02-22

### Fixed

-   Adding polyfill `performance.now` in `framesync`.

## [3.6.3] 2021-02-22

### Fixed

-   Only crossfading defined `borderRadius` borders during shared element transitions.

## [3.6.2] 2021-02-20

### Fixed

-   `AnimatePresence` now correctly unmounts children if it contains no `motion` components.

## [3.6.1] 2021-02-19

### Fixed

-   `onAnimationComplete` on child variant components now fire as expected.

## [3.6.0] 2021-02-19

### Added

-   `onAnimationComplete` now provides the definition of the triggering animation.

## [3.5.3] 2021-02-19

### Fixed

-   Fixing bug with `afterChildren` and `exit` animations.

## [3.5.2] 2021-02-18

### Added

-   Setting `sideEffects: false` in `package.json` to help code splitting in Webpack.

## [3.5.1] 2021-02-18

### Fixed

-   `onTapCancel` is now being correctly cleaned up.

## [3.5.0] 2021-02-18

### Added

-   Adding `transition` prop to `MotionConfig` to set a default `transition` for an entire tree.

## [3.4.2] 2021-02-18

### Added

-   `onBeforeLayoutMeasure` prop, currently a Framer internal.

## [3.4.1] 2021-02-18

### Fixed

-   De-duplicating features in nested `MotionConfig`s to avoid key error.

## [3.4.0] 2021-02-18

### Changed

-   Main `motion` component concurrent-safe.

### Fixed

-   Crossfading elements can now never fall out of positional/style sync due to mismatched animations or framelag.
-   Fixing SVG double translation transform (props + transform style).
-   `animate` `onComplete` now firing correctly.
-   Only firing keyframe animation when all values have changed.
-   Removing forced re-renders for variant trees.
-   Variant stagger order now determined by DOM APIs.
-   Fixed default spring for `scale`, `opacity` etc from being overdamped to being critically damped when animating to `0`.

## [3.3.0] 2020-02-03

-   Fixing errant publish.

## [3.2.1] 2020-01-11

### Added

-   Exporting `useVariantContext` for internal Framer use.

## [3.2.0] 2020-01-08

### Added

-   Support for hex `alpha`, ie `#FFF0` and `#FFFFFF00`.
-   Support for default `filter` values. For example, when animating from `brightness(50%)`, the animation will start from `brightness(100%)`rather than`brightness(0%)`.

## [3.1.5] 2020-01-08

### Fixed

-   Hover events are now blocked while layout is being measured.

## [3.1.4] 2020-01-05

### Fixed

-   Blocking layout animations to/from zero bounding boxes.
-   `onTapCancel` now fires correctly on touch screens.
-   `createDomMotionComponent` types.

## [3.1.3] 2020-01-04

### Fixed

-   Fixed types for `pathSpacing` and `pathOffset`.

## [3.1.2] 2020-01-04

### Fixed

-   `snapToCursor` respects drag axis.

## [3.1.1] 2020-12-18

### Updated

-   Updated dependencies.

## [3.1.0] 2020-12-18

### Added

-   `whileFocus`

## [3.0.1] 2020-12-18

### Fixed

-   Error when mixing `initial={false}` and `animate={controls}`.

## [3.0.0] 2020-12-16

### Added

-   `whileDrag`
-   Adding Safari-prefixed `userSelect` css to draggable elements.
-   `whileHover`, `whileTap` and `exit` all now accept variant lists.

### Changed

-   New behaviour for when values are removed from animation props (`animate`, `whileHover`, `exit` etc). The value will be searched for in active props of a lower priority running (`style` <- `animate` <- `whileHover` <- `whileTap` <- `whileDrag` <- `exit`). This may introduce subtle behavioural changes, hence the major.

### Removed

-   The deprecated `useInvertedScale` hook. Use the `layout` prop instead.
-   The deprecated `yoyo`, `flip` and `loop` options. Use `repeat` and `repeatType` options instead.

### Fixed

-   Correctly applying `transform` on SVG elements.
-   Lazy-initialising viewport scroll, VisualElement.axisProgress, and reduced motion `MotionValue`s, for increased startup performance.
-   Improved measurement scheduling for `drag` components and nested `AnimateSharedLayout` trees.
-   Robust calculation of `treeScale`.

## [2.9.5] 2020-11-16

### Added

-   Updating `package.json` to be compatible with React 17.

## [2.9.4] 2020-10-21

### Added

-   Exporting internal API `startVisualElementAnimation` for use in Framer.

## [2.9.3] 2020-10-19

### Added

-   Exporting `Target` type.

## [2.9.2] 2020-10-19

### Fixed

-   Over-eager variant propagation.

## [2.9.1] 2020-10-12

### Fixed

-   Reverting `matchMedia` listener to legacy `addListener` to fix in Safari.

## [2.9.0] 2020-10-12

### Added

-   Refactor has reduced complete bundle size to 27kb and `m` component bundle size to 12.5kb.

### Fixed

-   Removing whitespace from resolved CSS variables.

## [2.8.0] 2020-10-09

### Added

-   `animate` function for low-level single `MotionValue` or arbitrary value animations.

## [2.7.8] 2020-10-07

### Changed

-   Reverting previous behaviour to allow manual triggering of updating drag constraints via `useDragControls`.

## [2.7.8] 2020-10-07

### Changed

-   If `dragConstraints` is set to a ref on a non-draggable component, we resolve the constraints on mount in order to pass them to `onMeasureDragConstraints`.

## [2.7.7] 2020-10-01

### Fixed

-   `duration` and `bounce` are now overridden by `damping`, `stiffness`, and `mass`. This fixes an issue in Framer where legacy transitions were breaking.

## [2.7.6] 2020-09-29

### Fixed

-   When a `transform` is provided to `style` as a `MotionValue` and then replaced with a number on a subsequent render, we create a new `MotionValue` for it.

## [2.7.5] 2020-09-26

### Fixed

-   Manually setting a `from` in `transition`.

## [2.7.4] 2020-09-26

### Fixed

-   Blocks propagation of variants from parent if a component's `animate` prop is set to `AnimationControls`. `inherit` can be used to force inheritence `true` or `false`.

## [2.7.3] 2020-09-25

### Fixed

-   Blocks touch viewport scrolling from draggable components on a per-axis basis.
-   Reinstating `sideEffects: false` now that the `blockViewportScroll` method has been removed.

## [2.7.2] 2020-09-24

### Added

-   `createDomMotionComponent` for legacy browser support.

## [2.7.1] 2020-09-23

### Fixed

-   Reverting `sideEffects: false`, as viewport touch scroll blocking is a side effect.

## [2.7.0] 2020-09-23

### Added

-   Duration-based springs.

## [2.6.15] 2020-09-18

### Fix

-   Fixing dynamic type imports in generated types.

## [2.6.14] 2020-09-18

### Fix

-   No longer unsetting transform motion values from `style` if their current value is `0`.
-   Correct `useDomEvent` types to allow any `EventTarget`.
-   Fix memory leak error in `AnimatePresence`.

### Change

-   Added `sideEffects: false` to `package.json`.
-   Added `bundlesize` bundle budgeting.

## [2.6.13] 2020-09-12

### Fix

-   `drag` + `layout` components no longer reset position to center.

## [2.6.12] 2020-09-11

### Change

-   Reduced full bundle size by 0.8kb by replacing `import * from "popmotion"` with a named map of specifically just the easing functions.

## [2.6.11] 2020-09-11

### Fixed

-   Reinstating default keyframes duration of `0.8` seconds.

## [2.6.10] 2020-09-10

### Fixed

-   `dragElastic={0}` gesture end animations now work correctly.

## [2.6.9] 2020-09-09

### Fixed

-   Ensure `AnimatePresence` children re-render when children exit.

## [2.6.8] 2020-09-08

### Fixed

-   Ensure useTransform uses the latest handler.

## [2.6.7] 2020-09-08

### Added

-   Scale correction for `borderRadius` and `boxShadow` found in `style`.
-   Fixed conflict between `initial` and `style`. `initial` will now take precedence on initial render.
-   Support for CSS variables in scale-corrected `boxShadow` styles.

## [2.6.6] 2020-09-03

### Fixed

-   Correctly mapping `times` option to Popmotion's `offset`.

## [2.6.5] 2020-08-28

### Changed

-   Tweaked `restSpeed` defaults for smoother halting of physical (px) springs.

### Fixed

-   Critical-damped spring equations in Popmotion.

## [2.6.4] 2020-08-28

### Fixed

-   Forcing array targets to use keyframes animations.

## [2.6.3] 2020-08-27

### Fixed

-   Coercion to type `auto`.

## [2.6.2] 2020-08-26

### Fixed

-   Fixing detection of transition definitions and application of default transitions.
-   When animating to/from `0` and a unit type, `0` will be coerced to that unit type rather than needing unit conversion via DOM measurement.

## [2.6.1] 2020-08-26

### Fixed

-   Updating `useDragControls` documentation to reflect that triggering events should be `usePointerDown`, as mouse events work differently on touch screens.
-   `AnimatePresence.custom` is passed throughout the tree for all exit variants.
-   Animating the `viewBox` attribute of `svg` elements now correctly sets the `viewBox` attribute instead of `view-box`.

### Upgrade

-   Typescript 4.

## [2.6.0] 2020-08-24

### Fixed

-   Reverting relative `dragConstraints` resolution that was erroneously changed in `2.1.3`.

## [2.5.5] 2020-08-20

### Fixed

-   Tweaked `restDelta` in `popmotion@9.0.0-rc.7` for smoother `opacity` transitions.

## [2.5.4] 2020-08-20

### Fixed

-   Fixed jumpy drag transitions resulting from existing animations not being correctly stopped.

## [2.5.3] 2020-08-20

### Fixed

-   Improved velocity check for underdamped springs.

## [2.5.2] 2020-08-20

### Fixed

-   Drag transitionEnd conflicting with layout animations.

## [2.5.1] 2020-08-18

### Fixed

-   Occasional glitchy movement with `type: "spring"` and `repeatType: "mirror"`

## [2.5.0] 2020-08-18

### Added

-   New repeat syntax
-   Support for repeated springs

### Fixed

-   Fixed support for `null` in keyframes animations.
-   Fixed `delay` propagation.

## [2.4.3] 2020-08-18

### Changed

-   Upgrading to Popmotion 9 RC.

## [2.4.1] 2020-08-12

### Fixed

-   Adding defensive check for `visualElement.box` in `MeasureLayout`.

## [2.4.0] 2020-08-12

### Added

-   Upgraded `useTransform` to accept multiple `MotionValue`s.
-   Support for `transformPerspective` style.
-   Internal: `_dragX` and `_dragY` external `MotionValue` targets for drag gesture.
-   Internal: Support for rotate in `AnimateSharedLayout` within Framer.
-   Internal: `onViewportBoxUpdate`, `onLayoutMeasure` and `onLayoutUpdate` event handlers added to `HTMLVisualElement`.

### Fixed

-   Fixed `AnimateSharedLayout` within React `17.0.0-rc.0`.
-   Drag now works directly on `x` and `y` transforms unless `layout` or `layoutId` are also set.

### Changed

-   Marked `useInvertedScale` as deprecated.

## [2.3.0] 2020-07-28

### Added

-   `useMotionTemplate`, a hook for combining MotionValues using a string template literal.

## [2.2.0] 2020-07-27

### Added

-   `m` component is a lightweight, featureless version of the `motion` component.
-   `MotionConfig` is used to dynamically provide features to `m` components via context.

## [2.1.4] 2020-07-24

### Added

-   Drag Cypress test suite.

### Fixed

-   Application of relative drag constraints.
-   User-set transforms were only updating when layout transforms updated.
-   Fixing drag on SVG components.

## [2.1.3] 2020-07-23

### Fixed

-   HSLA interpolation when either HSLA contains a decimal.
-   Whitespace-syntax color support.
-   `onLayoutAnimationComplete` now firing correctly.

## [2.1.2] 2020-07-22

### Fixed

-   Respecting `transformTemplate` for layout animations.
-   Fixed `this.box is undefined` errors.

### Changed

-   Internal refactoring to improve tree-shaking and allow for dynamic feature injection.

## [2.1.1] 2020-07-20

### Fixed

-   Performance improvements to layout delta calculations.

## [2.1.0] 2020-07-17

### Added

-   `layout="position"` for position-only layout animations.

## [2.0.1] 2020-07-16

### Fixed

-   Fixed issue with draggable components staying stuck when they're getting render-thrashed.

## [2.0.0] 2020-07-15

### Added

-   `layout` prop for automatic layout animations.
-   `AnimateSharedLayout` and `layoutId` for shared layout animations.
-   `onMeasureDragConstraints` prop that fires when `dragConstraints` are measured.
-   `useIsPresent`, a read-only version of `usePresence`.
-   Allow `dragConstraints` to be a ref that is smaller than the draggable element.

### Removed

-   `positionTransition` and `layoutTransition` props (use `layout={true}` instead).
-   `Point` type in favour of `Point2D`.
-   `useAnimatedState`: Moved to Framer library.
-   `dragOriginX`, `dragOriginY` props.
-   `stylefire` as a dependency.

### Fixed

-   Removing a `MotionValue` from `style` now correctly unsets it from the element.

### Changed

-   Using `Proxy` to generate `motion` components. This saves ~0.5kb from the bundle size and ensures compatibility with all DOM elements and Web Components.
-   `x` and `y` transform values won't change as a result of a drag gesture as this now works via layout projection.
-   Drag events now report `point` as the pointer relative to the viewport, in line with other pointer events.
-   Changed build process and using Terser for uglification. Reduces bundle size by ~1.2kb. ([@stokesman](https://github.com/stokesman) in [#596](https://github.com/framer/motion/pull/596))

## [1.11.1] 2020-06-16

### Fixed

-   Using `useIsomorphicEffect` for `useElementScroll` and `useViewportScroll`.([@thebuilder](https://github.com/thebuilder) in [#592](https://github.com/framer/motion/pull/592))

## [1.11.0] 2020-05-15

### Added

-   Added a `useElementScroll` hook that allows the creation of scroll motion values for HTML elements. ([@souporserious](https://github.com/souporserious) in [#195](https://github.com/framer/motion/pull/195))

## [1.10.3] 2020-03-23

### Fix

-   Replacing the functionality of `DragControls` `e.preventDefault()` with CSS and HTML attributes. ([@inventingwithmonster](https://github.com/inventingwithmonster) in [#495](https://github.com/framer/motion/pull/495))

## [1.10.2] 2020-03-23

### Fix

-   Fixing `PresenceChild` losing correct count of exiting children if it re-renders. ([@inventingwithmonster](https://github.com/inventingwithmonster) in [#490](https://github.com/framer/motion/pull/490))

### Changed

-   Removed developer warning when using `usePresence` outside of an `AnimatePresence` block.

## [1.10.1] 2020-03-23

### Fix

-   Fixing `AnimatePresence` children not re-rendering when their exiting siblings have been removed from the tree (which broke siblings `positionTransition` and `layoutTransition`). ([@inventingwithmonster](https://github.com/inventingwithmonster) in [#489](https://github.com/framer/motion/pull/489))
-   Adding `null` check for `getTranslateFromMatrix` ([@JoyalJoyMadeckal](https://github.com/JoyalJoyMadeckal) in [#482](https://github.com/framer/motion/pull/482))

## [1.10.0] 2020-03-19

### Added

-   `AnimatePresence` now supports multiple `usePresence` children within a given sub-tree.

## [1.9.1] 2020-03-06

### Fixed

-   Ensuring drag momentum animations happen on `_dragValueX` and `_dragValueY` if provided. ([@inventingwithmonster](https://github.com/inventingwithmonster) in [#473](https://github.com/framer/motion/pull/473))

## [1.9.0] 2020-03-02

### Added

-   `usePresence` hook. ([@inventingwithmonster](https://github.com/inventingwithmonster) in [#473](https://github.com/framer/motion/pull/473))
-   `repository` field in `package.json`. ([@iamstarkov](https://github.com/iamstarkov) in [#469](https://github.com/framer/motion/pull/469))

## [1.8.4] 2020-02-05

### Added

-   `dragListener` prop to disable drag event listeners.

## [1.8.3] 2020-01-28

### Added

-   Updated documentation for `DragControls.start`.

## [1.8.2] 2020-01-28

### Downgrade

-   Downgraded `api-extractor` to `@7.3` as `7.7.7` broke `Method` name indexing.

## [1.8.1] 2020-01-28

### Added

-   Updated documentation for `useDragControls`.

## [1.8.0] 2020-01-27

### Added

-   `useDragControls` allows imperative initiation of a drag gesture.

## [1.7.3] 2020-01-24

### Fixed

-   Updated `transformTemplate` to provide an empty string if all transform values are default.

## [1.7.2] 2020-01-20

### Fixed

-   Changed definition of `staggerDirection` from `1 | -1` to `number` to reduce the need for casting externally-defined types.

## [1.7.1] 2020-01-20

### Added

-   Added support for `TargetResolver` in `exit` types.

### Fixed

-   Filtering `onAnimationStart` from forwarded props.

## [1.7.0] 2019-12-12

### Added

-   Support for `prefers-reduced-motion` via the `useReducedMotion` hook.

## [1.6.18] 2019-12-10

### Fixed

-   Various `StrictMode`-related bugs including `layoutTransition` origin calculation.
-   Only applying drag constraints during a `useEffect` to allow render-triggered animations a chance to start (thereby blocking the application of constraints).

## [1.6.17] 2019-11-21

### Added

-   `controls.set` can now accept a function that will resolve once for each child.

## [1.6.16] 2019-11-21

### Fixes

-   Fixing `ref` hydration in `useLayoutEffect`. (Note: This release effectively reverts `1.6.10`. Each child of `AnimatePresence` with a unique `key` should be given a unique `ref`).
-   Moving callback ref mutation in `use-drag` and `use-pan-gesture` to a `useEffect`.

## [1.6.15] 2019-10-24

### Added

-   Quick start section to README.

## [1.6.14] 2019-10-14

### Fix

-   Making position change detection more intelligent.

## [1.6.13] 2019-10-14

### Fix

-   Fixing undefined `this.props` error for `AnimatePresence.exitBeforeEnter`.

## [1.6.12] 2019-10-10

### Fix

-   Support strings in `motion.custom` for Web Component support.

## [1.6.11] 2019-10-09

### Fix

-   Inconsistency in handling `x`/`y` between SVG and HTML. Now always a shorthand for `translateX` and `translateY`.

## [1.6.10] 2019-10-09

### Fix

-   Fixing the use of externally-provided `ref`s with single-child `AnimatePresence` components.

## [1.6.9] 2019-10-08

### Fix

-   Exit variant propagation.
-   Cancelling exit animations.

## [1.6.8] 2019-10-02

### Fix

-   Fixed exit animation when `animate={useAnimation()}`.
-   Fixed exit animations when another animation is playing concurrently and finishes first.
-   Upgrade `stylefire@6.0.11` to fix `clipPath` in Webkit.
-   Allow `motion.custom` to accept custom prop types.
-   Support clicks within draggable components on iOS Safari.
-   Making `inherit` public API.

## [1.6.7] 2019-08-30

### Fix

-   Restoring React-style behaviour for transform `style` properties when a component `isStatic`.

## [1.6.6] 2019-08-29

### Fix

-   Adding `@emotion/is-prop-valid` as an optional dependency to ensure we filter out arbitrary props passed along by Emotion and Styled Components.

## [1.6.5] 2019-08-27

### Fix

-   Value-specific `delay`.

## [1.6.4] 2019-08-27

### Upgrade

-   `stylefire@6.0.10`

## [1.6.3] 2019-08-19

### Fixed

-   Ensuring `onDragEnd` always fires after if `onDragStart` fired.

## [1.6.2] 2019-08-14

### Fixed

-   Invalid property in SVGs.

## [1.6.1] 2019-08-12

### Fixed

-   Making `useInvertedScale` public and changing const to function.

## [1.6.0] 2019-08-12

### Added

-   `layoutTransition`
-   `EventInfo` now passed as second argument to `onHoverStart` and `onHoverEnd`.
-   `useDomEvent` hook for attaching events directly to an `Element`.

### Fixed

-   Simplifying event system.
-   Applying values in `animate.transitionEnd` if not initial animation.
-   Made drag constraints only apply if a value isn't animating.
-   Don't throw error if `useInvertedScale` is provided arguments.

## [1.5.0] 2019-08-02

### Added

-   `useInvertedScale` for inverting parent scales.

## [1.4.2] 2019-07-31

### Fixed

-   `positionTransition` on exiting components within `AnimatePresence`.

## [1.4.1] 2019-07-30

### Fixed

-   Pan and drag gestures with `PointerEvent`.

## [1.4.0] 2019-07-29

### Added

-   `AnimatePresence.exitBeforeEnter`.
-   Added explicit support for custom components as children of `AnimatePresence`.

### Fixed

-   Fixing issue with drag constraints (ref-based) being reset, while dragging, on unrelated parent component updates.
-   Updated rollup config to list `tslib` as an external dependency.
-   Ensuring unmounting components don't call `onAnimationComplete`.
-   Adding error message when no initial value is set, or can be read or inferred.
-   Ensuring color alpha is always within bounds.
-   Ensuring variants propagate on unmount.

## [1.3.0] 2019-07-24

-   Added `onAnimationStart`.

### Fixed

## [1.2.6] 2019-07-23

### Fixed

-   Make sure `select`, `input`, `textarea` loose focus when blocking default behaviour in a draggable element.

## [1.2.5] 2019-07-23

### Fixed

-   Value type conversion for currently-hidden elements.
-   Fixing unit type conversions when non-positional transforms are applied.
-   Fixing variant propagation via `useAnimation()` when the parent component has no `variants` prop set.
-   Fixing unsetting `whileHover` and `whileTap` if they contain `transitionEnd` values.
-   Child components within variant trees now animate to `animate` as set by their parent.
-   Checking animation props for array variants as well as strings.
-   If unencountered value is animated, first attempt to extract an initial value from keyframes definition. Also upgrading `stylefire` to gracefully handle transform requests.

## [1.2.4] 2019-07-15

### Added

-   `isValidMotionProp` function.

### Fixed

-   Improving types for `SVGTextElement` components.

## [1.2.3] 2019-07-11

### Fixed

-   Don't load `positionTransition` functionality component server-side.
-   In development mode, ensuring all child keys are unique.

## [1.2.2] 2019-07-11

### Upgrade

-   Typescript to `3.5`.

## [1.2.1] 2019-07-10

### Fixed

-   Removing re-entering children from exiting list in `AnimatePresence`.

## [1.2.0] 2019-07-09

### Added

-   Supporting `positionTransition` as a function that resolves when the component has moved.
-   Adding `dragOriginX` and `dragOriginY` props.

### Fixed

-   Excluding `positionTransition` from SVG type.

## [1.1.4] 2019-07-08

### Updated

-   Exporting `AnimatePresenceProps`.

## [1.1.3] 2019-07-08

### Fixed

-   Fixing `positionTransition` on server-side.

## [1.1.2] 2019-07-08

### Fixed

-   Upgrade to `AnimatePresence` algo.

## [1.1.1] 2019-07-05

### Changed

-   Moving UMD global from `FramerMotion` to `Motion`.
-   Removed `@emotion/is-valid-prop`, saving ~1.9kb from bundle.
-   Using a slimmed-down version of Popmotion, saving ~3kb from bundle.
-   Removing `async` markers, saving ~0.7kb from bundle.

### Fixed

-   Cancelling `drag` and `pan` gestures on component unmount.
-   Previously unseen props in `animate` animate correctly.
-   Fixing reading SVG attributes from DOM.
-   Fixed unit type conversion not working with previously-undefined values.
-   Calling `onAnimationComplete` when `while` overrides are unset.
-   Preventing initial animation if `animate` is a map of props and `initial={false}`. This went previously unseen as both values were equivalent, but `onAnimationComplete` would fire on mount.

## [1.1.0] 2019-07-03

### Added

-   `AnimatePresence` component for controlling mount/unmount animations.
-   `positionTransition` prop for animating when the layout of a component changes.

## [1.0.5] 2019-07-02

### Fixed

-   Fixing SVG path props.

## [1.0.4] 2019-07-01

### Fixed

-   Moving SVG path props to `MotionStyle` type.
-   Changing `MakeMotion` to accept either `MotionValue<string>` OR `MotionValue<number>`.

## [1.0.3] 2019-07-01

### Fixed

-   Moving `dragConstraints` to a ref if a component re-renders mid gesture.
-   Only applying `dragConstraints` on render if component isn't currently dragging.

## [1.0.2] 2019-06-28

### Fixed

-   Making `when` type more permissive for passing in implicitly typed, pre-defined `variants`.
-   Not blocking default browser behaviour when dragging is initiated on draggable element's `select`, `input`, `textarea` elements.

## [1.0.1] 2019-06-27

### Fixed

-   Fixing `useSpring` unsubscriptions.

## [1.0.0] 2019-06-26

### Added

-   Improved SVG support.

## [0.20.2] 2019-06-20

### Fixed

-   Ensuring each `MotionValue` receives one `MotionValuesMap` update subscriber.

## [0.20.1] 2019-06-20

### Fixed

-   Adding `x`/`y` `MotionValue`s to the `useDrag` dependency list.
-   Ensure hover events only fire as a result of mouse interactions.

## [0.20.0] 2019-06-18

### Feature

-   Allowing SVG `motion` components to accept `MotionValue`s via attributes.
-   Adding SVG attribute types to `Target`.

## [0.19.2] 2019-06-13

### Fixed

-   Detecting `originZ` as a `transform-origin` value.

## [0.19.1] 2019-06-13

### Added

-   `initial={false}` to shadow contents of `animate` thereby disabling on mount animation.
-   `AnimationControls.set` for imperative setting of values.

### Fixed

-   Resolve animations only after a defined `delay` to ensure `velocity` is only resolved as an animation begins on a value.

## [0.19.0] 2019-06-13

### Upgraded

-   `stylefire@5.0.0` - Changes `originX`/`Y` default to `"50%"`.

## [0.18.6] 2019-06-13

### Added

-   Production and prototype environment-specific tsdocs.

## [0.18.5] 2019-06-07

### Fixed

-   Properly cleaning up event listeners in tap gesture.
-   Only starting pan gesture when pointer has moved more than one point.
-   Applying `transformPagePoint` to `dragConstraints` when it's a `RefObject<Element>` to ensure it works in scaled environments.
-   Fixing `dragElastic` behaviour when `dragMomentum={false}`.

## [0.18.4] 2019-05-30

### Fixed

-   Preventing default browser behaviours on draggable elements.

## [0.18.3] 2019-05-30

### Fixed

-   Fixing drag when a multitouch gesture starts.

## [0.18.2] 2019-05-22

### Fixed

-   Application of `delay`.

## [0.18.1] 2019-05-21

### Fixed

-   Fixed regex detection for fallbacks containing a decimal.

## [0.18.0] 2019-05-21

### Added

-   `dragConstraints` can now be set as a `React.RefObject`.

### Fixed

-   Support CSS variables with metadata
-   Fixing circular CSS dependencies

## [0.17.2] 2019-05-15

### Fixed

-   Even if a `motion` component **wasn't** inheriting variant changes, it'd still register with its parent, meaning it'd be considered during stagger duration calculations.
-   Only firing `onDragEnd` if dragging has actually happened.

## [0.17.1] 2019-05-13

### Fixed

-   `dragTransition` now listed as a `useDraggable` dependency.

## [0.17.0] 2019-05-09

### Added

-   Experimental `useAnimatedState` Hook for animating arbitrary values.

## [0.16.11] 2019-05-08

### Fixed

-   Disabling the animation of `zIndex`.
-   Making components without variants or animation-controlling props invisible to `staggerChildren`.

## [0.16.10] 2019-05-07

### Updated

-   API

### Fixed

-   Variant propagation when rerendering children

## [0.16.9] 2019-05-07

### Fixed

-   Using `transition` and `transitionEnd` as direct values on the `animate` prop on subsequent renders.
-   Rounding `zIndex`.
-   `AnimationControls.start` now accepts the same `AnimationDefinition` as `ValueAnimationControls.start`.

## [0.16.8] 2019-05-06

### Fixed

-   Cancelling pan gesture when the move events have no mouse button.

## [0.16.7] 2019-05-06

### Fixed

-   Fixing propagation of unsetting variant overrides.
-   Making variant inheritance more permissive.

## [0.16.6] 2019-05-02

### Fixed

-   Improved handling of attempting to animate between non-animatable and animatable values.

## [0.16.5] 2019-05-01

### Added

-   Adds array and object support to `transform`.

### Fixed

-   Makes boxShadow and other complex value type support more robust.
-   Fixing overwriting `transform`.

## [0.16.4] 2019-04-30

-   Updating deps.

## [0.16.3] 2019-04-30

### Added

-   `shadow` to `CustomValueTypes`.

## [0.16.2] 2019-04-30

### Fixed

-   Fixed propagation of `initial` in `static` mode.
-   Fixing animations from values that are read as "none".

## [0.16.1] 2019-04-25

### Fixed

-   Filtering pointer events not from the primary pointer (ie non-left clicks for mouse).
-   Fixing drag in Android devices by adding aggressive viewport scroll blocking. This will need dialling back down when it comes to open sourcing Framer Motion so, for instance, a horizontal carousel doesn't block vertical scrolling.

## [0.16.0] 2019-04-19

### Added

-   `custom` prop for dynamic variants.

### Removed

-   `useAnimation` no longer takes `variants` or `defaultTransition` arguments (provide these to the component).

### Fixed

-   Improving comparison for `animate` prop to account for keyframe arrays.
-   Adding drag point in `onDragStart` and `onDragEnd` callbacks.

## [0.15.2] 2019-04-17

### Added

-   Support for CSS variables.

### Fixed

-   `onDragEnd` not returning transformed point.
-   Fixing use of `variants` prop with `useAnimation`.

## [0.15.1] 2019-04-16

### Added

-   `HTMLMotionProps` and `SVGMotionProps`.

## [0.15.0] 2019-04-16

### Added

-   `onPanSessionStart` event handler.

### Changed

-   `useViewportScrollValues` => `useViewportScroll`.

### Added

-   `ease` can now be an array for keyframes animations.

### Removed

-   `easings` prop.

## [0.14.3] 2019-04-12

### Fixed

-   Only firing `value.onChange` when value actually changes.

## [0.14.2] 2019-04-11

### Fixed

-   Updating `hey-listen`.

## [0.14.1] 2019-04-11

### Added

-   Explicit support for the `radius` value.

## [0.14.0] 2019-04-10

### Changed

-   Making special value support configurable

## [0.13.0] 2019-04-08

### Changed

-   `useTransformedValue` => `useTransform`

### Added

-   `transform(value, input, output, options)` overload.

## [0.12.2] 2019-04-08

### Changed

-   Added new methods to `safeWindow` SSR window mocking.

### Fixed

-   Deleting unused props from `style` object rather than setting to `undefined`. [#99](https://github.com/framer/motion/pull/99)

## [0.12.1] 2019-04-03

### Fixed

-   `size` works with `while` gestures.

## [0.12.0] 2019-04-03

### Changed

-   `useCycle([...args])` -> `useCycle(...args)`

### Added

-   `static` components reflect changes in `initial`.

### Fixed

-   Dragging doesn't break during re-renders.
-   `useCycle` setter is independent from render cycle.

### Removed

-   `useCycle` no longer has the ability to start at a different index.

## [0.11.1] 2019-04-02

### Added

-   `onDragTransitionEnd`

### Upgraded

-   Popmotion libraries.

## [0.11.0] 2019-04-01

### Changed

-   `value.addUpdateSubscription` => `value.onChange`
-   `value.addRenderSubscription` => `value.onRenderRequest` (and made internal)

### Upgraded

-   `popmotion@8.6.5`

### Fixed

-   Variants propagate to children even if not present on parent.

## [0.10.2] 2019-03-27

### Changed

-   Updating docs to avoid single-letter `event` vars.

## [0.10.1] 2019-03-27

### Fixed

-   Fixing `TargetAndTransform` type to omit CSS-native `rotate` property.

## [0.10.0] 2019-03-26

### Changed

-   `press` -> `whileTap`
-   `hover` -> `whileHover`

## [0.9.4] 2019-03-26

### Fixed

-   Fixing HTML types.

## [0.9.3] 2019-03-25

### Added

-   Exporting `MotionTransform` type.

## [0.9.2] 2019-03-22

### Added

-   Added support for `CustomValueType` in `unwrapMotionValue`.

## [0.9.0] 2019-03-22

### Added

-   Added `dragDirectionLock` prop.

### Removed

-   `"lockDirection"` from `dragEnabled`.

### Changed

-   Renamed `dragEnabled` to `drag`.

## [0.8.8] 2019-03-20

## [0.8.7] 2019-03-20

### Added

-   Adding `transition` argument to `animation.start()`.

### Fixed

-   No longer fire tap gesture if parent is dragging.
-   Adjusting default `inertia` settings to more naturally incorporate velocity.
-   Killing drag momentum on subsequent `pressDown`.
-   Preventing pan velocity from adjusting draggable parents that have not received `dragPropagation`.
-   Updating of `dragConstraints` repositions the draggable element to adhere to the new values

## [0.8.6] 2019-03-19

### Added

-   `Point.relativeTo`
-   `transform`

### Fixed

-   Statefull style bug.
-   Fixing `Promise` resolution with `animate.start()` when fired pre-mount.

## [0.8.5] 2019-03-15

### Fix

-   Blocking extra gesture props from being passed to DOM.
-   Upgrading `@popmotion/popcorn` to fix Jest bug.

## [0.8.4] 2019-03-15

### Fix

-   Fixing `style` set as `null`.

## [0.8.3] 2019-03-14

### Update

-   Adding support for custom values.

## [0.8.2] 2019-03-14

### Update

-   Updating tsdocs for `MotionValue`.

## [0.8.1] 2019-03-12

### Update

-   Updating dependencies.

## [0.8.0] 2019-03-12

### Changed

-   `originX`, `originY`, `pathLength`, `pathOffset` changed from percent to progress value types.

## [0.7.5] 2019-03-11

### Added

-   Exporting `AnimationControls`.

## [0.7.4] 2019-03-11

### Added

-   Exporting `animationControls` and `motionValue` for internal use.

## [0.7.3] 2019-03-08

### Added

-   Passing `panInfo` through to `onDragStart` and `onDragEnd`.

## [0.7.2] 2019-03-07

### Fixed

-   `easings` property on `keyframes` now maps correctly to easing functions.

## [0.7.1] 2019-03-07

### Fixed

-   Enforcing keyframes animation if target is array.
-   Orchestration props in `transition` prop weren't being respected by variants with no `transition` of their own.

## [0.7.0] 2019-03-07

### Added

-   Animation targets can be set as `keyframes`.

## [0.6.8] 2019-03-05

### Fixed

-   Updating `dragConstraints` when they change.

## [0.6.7] 2019-03-04

### Updated

-   Removing GPU-acceleration for `static` components.
-   Adding `customStyles` plugin.

## [0.6.6] 2019-02-29

### Updated

-   `stylefire@2.4.3`

## [0.6.4] 2019-02-22

### Added

-   Exporting `MotionContext`.

### Update

-   Updated `popmotion@8.6.3` to improve synchronisation across tweens when yoyoing.

## [0.6.3] 2019-02-21

### Fixed

-   If `transformPagePoint` is present, transforming initial point.

## [0.6.2] 2019-02-21

### Fixed

-   Recognising `press` when it's the lone gesture.

## [0.6.1] 2019-02-20

### Fixed

-   Fixed an issue where values set to `style` would overwrite `animate` values even if they hadn't changed.

## [0.6.0] 2019-02-20

### Added

-   `static` prop. Set `static` on a motion component to prevent animation and interaction.

### Removed

-   `render`

## [0.5.2] 2019-02-20

### Fixed

-   Animating unit-converting values on mount.

## [0.5.1] 2019-02-19

### Added

-   Exporting `MotionComponents`, `CustomMotionComponent`, `HTMLMotionComponents` and `SVGMotionComponents` types.
-   Exporting `safeWindow`.

## [0.5.0] 2019-02-19

### Added

-   `onDrag` event listener
-   Exporting `MotionStyles` type.

### Changed

-   `tap` -> `press`

## [0.4.5] 2019-02-15

### Fixed

-   Fixing `originX` and `originY` SSR.
-   Updating `style` props to overwrite CSS `rotate`, `scale` and `perspective`.

## [0.4.3] 2019-02-14

### Fixed

-   Rendering `initial` properties via Stylefire when component mounts to ensure its in-sync with all transform values set in `initial` that might not later be rendered.
-   Exporting `htmlElements`, `svgElements` and `createMotionComponent` as their exclusion was causing errors with the output declaration file.

## [0.4.2] 2019-02-14

### Changed

-   Exporting `useExternalRef`.

## [0.4.1] 2019-02-13

### Changed

-   Simplifying inline tsdocs.

## [0.4.0] 2019-02-12

### Changed

-   Standardizing `(event, pointInfo)` as signature for gesture callbacks.

### Fixed

-   Gesture priority bugs

## [0.3.2] 2019-02-08

### Changed

-   Added TSDocs for `useCycle`

## [0.3.0] 2019-02-05

### Changed

-   `duration` and `delay` are now defined as seconds.
-   `tapActive` -> `tap`
-   `hoverActive` -> `hover`
-   `drag` -> `dragEnabled`<|MERGE_RESOLUTION|>--- conflicted
+++ resolved
@@ -4,13 +4,13 @@
 
 Undocumented APIs should be considered internal and may change without warning.
 
-<<<<<<< HEAD
-## [10.12.28] 2023-05-19
+
+## [10.16.5] 2023-05-19
 
 ### Fixed
 
 -   Fixed issue with `dragSnapToOrigin` not continuing animation when interupted
-=======
+
 ## [10.16.4] 2023-05-09
 
 ### Fixed
@@ -135,7 +135,7 @@
 -   Fixing `useInstantTransition` when called on subsequent frames.
 -   Fixing reverse animation with negative speed finishes too early when the
     time is set to the duration.
->>>>>>> fb227f8b
+
 
 ## [10.12.16] 2023-05-24
 
