--- conflicted
+++ resolved
@@ -4,13 +4,12 @@
 
 Undocumented APIs should be considered internal and may change without warning.
 
-<<<<<<< HEAD
-## [10.12.8] 2023-05-19
+## [10.12.13] 2023-05-19
 
 ### Fixed
 
 -   Fixed issue with `dragSnapToOrigin` not continuing animation when interupted interupt
-=======
+
 ## [10.12.12] 2023-05-15
 
 ### Fixed
@@ -40,7 +39,6 @@
 ### Fixed
 
 -   Moving layout animations to `queueMicrotasks()`, ensuring layout animations don't fire until all synchronous effects have executed.
->>>>>>> bc92f453
 
 ## [10.12.7] 2023-05-02
 
