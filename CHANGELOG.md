--- conflicted
+++ resolved
@@ -4,16 +4,13 @@
 
 Undocumented APIs should be considered internal and may change without warning.
 
-<<<<<<< HEAD
-
-## [10.16.5] 2023-05-19
+
+## [10.16.17] 2023-12-21
 
 ### Fixed
 
 -   Fixed issue with `dragSnapToOrigin` not continuing animation when interupted
 
-## [10.16.4] 2023-05-09
-=======
 ## [10.16.16] 2023-12-08
 
 ### Fixed
@@ -92,7 +89,6 @@
 -   Fixing `AnimatePresence` fast rerender bug.
 
 ## [10.16.4] 2023-09-05
->>>>>>> b4f30034
 
 ### Fixed
 
